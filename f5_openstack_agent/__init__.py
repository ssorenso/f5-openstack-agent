<<<<<<< HEAD
__version__ = "9.2.0.b1"
=======
__version__ = "8.2.0"
>>>>>>> 8f73c86d
<|MERGE_RESOLUTION|>--- conflicted
+++ resolved
@@ -1,5 +1 @@
-<<<<<<< HEAD
-__version__ = "9.2.0.b1"
-=======
-__version__ = "8.2.0"
->>>>>>> 8f73c86d
+__version__ = "9.2.0"
