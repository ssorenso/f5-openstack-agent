--- conflicted
+++ resolved
@@ -394,11 +394,7 @@
                 vip['sourceAddressTranslation']['type'] = 'automap'
 
         # default values for pinning the VS to a specific VLAN set
-<<<<<<< HEAD
-        vip['vlansEnabled'] = False
-=======
         vip['vlansDisabled'] = True
->>>>>>> d6d45265
         vip['vlans'] = []
 
     def _map_member(self, loadbalancer, lbaas_member):
