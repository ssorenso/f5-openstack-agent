--- conflicted
+++ resolved
@@ -871,7 +871,7 @@
                     assert service['members'][0]['provisioning_status'] ==\
                         'ERROR'
 
-<<<<<<< HEAD
+
     def test_create_policy_active_status(self, l7policy_create_service):
         """provisioning_status is ACTIVE after successful policy creation."""
 
@@ -965,7 +965,7 @@
             assert svc['l7policy_rules'][0]['provisioning_status'] == 'ERROR'
             assert svc['loadbalancer']['provisioning_status'] == 'ERROR'
             assert ex.value.message == 'Not found.'
-=======
+
     def test_assure_member_has_port(self, service):
         with mock.patch('f5_openstack_agent.lbaasv2.drivers.bigip.'
                         'lbaas_builder.LOG') as mock_log:
@@ -1001,4 +1001,3 @@
             builder = LBaaSBuilder(mock.MagicMock(), mock.MagicMock())
             builder._assure_members(service, mock.MagicMock())
             assert mock_log.warning.call_args_list == []
->>>>>>> 643fc5b2
