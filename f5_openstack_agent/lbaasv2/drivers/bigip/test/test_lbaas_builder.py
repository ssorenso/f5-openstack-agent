--- conflicted
+++ resolved
@@ -1164,12 +1164,7 @@
         svc['pools'][0]['provisioning_status'] = 'PENDING_UPDATE'
         builder = LBaaSBuilder(mock.MagicMock(), mock.MagicMock())
         builder._assure_pools_created(svc)
-<<<<<<< HEAD
-        assert mock_update.called
-        assert not mock_create.called
-=======
         assert mock_create.called
->>>>>>> 82d5bbb9
 
     @mock.patch(POOL_BLDR_PATH + '.create_pool')
     @mock.patch(POOL_BLDR_PATH + '.update_pool')
@@ -1241,16 +1236,8 @@
         svc['pools'][0]['provisioning_status'] = 'ACTIVE'
         svc['listeners'][0]['provisioning_status'] = 'PENDING_UPDATE'
         svc['loadbalancer']['provisioning_status'] = 'PENDING_UPDATE'
-<<<<<<< HEAD
-        mock_create.side_effect = \
-            MockHTTPError(MockHTTPErrorResponse409(), 'Exists')
         builder = LBaaSBuilder(mock.MagicMock(), mock.MagicMock())
         builder._assure_pools_created(svc)
-        assert not mock_update.called
-=======
-        builder = LBaaSBuilder(mock.MagicMock(), mock.MagicMock())
-        builder._assure_pools_created(svc)
->>>>>>> 82d5bbb9
         assert mock_create.called
         assert mock_vs_update_pool.called
         assert svc['loadbalancer']['provisioning_status'] == 'PENDING_UPDATE'
@@ -1266,16 +1253,8 @@
         svc['pools'][0]['provisioning_status'] = 'ACTIVE'
         svc['listeners'][0]['provisioning_status'] = 'PENDING_CREATE'
         svc['loadbalancer']['provisioning_status'] = 'PENDING_UPDATE'
-<<<<<<< HEAD
-        mock_create.side_effect = \
-            MockHTTPError(MockHTTPErrorResponse409(), 'Exists')
         builder = LBaaSBuilder(mock.MagicMock(), mock.MagicMock())
         builder._assure_pools_created(svc)
-        assert not mock_update.called
-=======
-        builder = LBaaSBuilder(mock.MagicMock(), mock.MagicMock())
-        builder._assure_pools_created(svc)
->>>>>>> 82d5bbb9
         assert mock_create.called
         assert mock_vs_update_pool.called
         assert svc['loadbalancer']['provisioning_status'] == 'PENDING_UPDATE'
