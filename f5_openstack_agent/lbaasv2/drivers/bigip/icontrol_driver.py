# coding=utf-8
#
# Copyright 2014-2016 F5 Networks Inc.
#
# Licensed under the Apache License, Version 2.0 (the "License");
# you may not use this file except in compliance with the License.
# You may obtain a copy of the License at
#
#    http://www.apache.org/licenses/LICENSE-2.0
#
# Unless required by applicable law or agreed to in writing, software
# distributed under the License is distributed on an "AS IS" BASIS,
# WITHOUT WARRANTIES OR CONDITIONS OF ANY KIND, either express or implied.
# See the License for the specific language governing permissions and
# limitations under the License.
#

import datetime
import hashlib
import logging as std_logging
import urllib2
import uuid

from eventlet import greenthread
from time import time

from neutron.common.exceptions import InvalidConfigurationOption
from neutron.common.exceptions import NeutronException
from neutron.plugins.common import constants as plugin_const
from neutron_lbaas.services.loadbalancer import constants as lb_const

from oslo_config import cfg
from oslo_log import helpers as log_helpers
from oslo_log import log as logging
from oslo_utils import importutils

from f5.bigip import ManagementRoot
from f5_openstack_agent.lbaasv2.drivers.bigip.cluster_manager import \
    ClusterManager
from f5_openstack_agent.lbaasv2.drivers.bigip import constants_v2 as f5const
from f5_openstack_agent.lbaasv2.drivers.bigip.disconnected_service import \
    DisconnectedService
from f5_openstack_agent.lbaasv2.drivers.bigip.disconnected_service import \
    DisconnectedServicePolling
from f5_openstack_agent.lbaasv2.drivers.bigip import exceptions as f5ex
from f5_openstack_agent.lbaasv2.drivers.bigip.lbaas_builder import \
    LBaaSBuilder
from f5_openstack_agent.lbaasv2.drivers.bigip.lbaas_driver import \
    LBaaSBaseDriver
from f5_openstack_agent.lbaasv2.drivers.bigip import network_helper
from f5_openstack_agent.lbaasv2.drivers.bigip.network_service import \
    NetworkServiceBuilder
from f5_openstack_agent.lbaasv2.drivers.bigip.service_adapter import \
    ServiceModelAdapter
from f5_openstack_agent.lbaasv2.drivers.bigip import ssl_profile
from f5_openstack_agent.lbaasv2.drivers.bigip import stat_helper
from f5_openstack_agent.lbaasv2.drivers.bigip.system_helper import \
    SystemHelper
from f5_openstack_agent.lbaasv2.drivers.bigip.tenants import \
    BigipTenantManager
from f5_openstack_agent.lbaasv2.drivers.bigip.utils import OBJ_PREFIX
from f5_openstack_agent.lbaasv2.drivers.bigip.utils import serialized
from f5_openstack_agent.lbaasv2.drivers.bigip.utils import strip_domain_address

LOG = logging.getLogger(__name__)

NS_PREFIX = 'qlbaas-'
__VERSION__ = '0.1.1'

# configuration objects specific to iControl® driver
# XXX see /etc/neutron/services/f5/f5-openstack-agent.ini
OPTS = [  # XXX maybe we should make this a dictionary
    cfg.StrOpt(
        'bigiq_hostname',
        help='The hostname (name or IP address) to use for the BIG-IQ host'
    ),
    cfg.StrOpt(
        'bigiq_admin_username',
        default='admin',
        help='The admin username to use for BIG-IQ authentication',
    ),
    cfg.StrOpt(
        'bigiq_admin_password',
        default='[Provide password in config file]',
        secret=True,
        help='The admin password to use for BIG-IQ authentication'
    ),
    cfg.StrOpt(
        'openstack_keystone_uri',
        default='http://192.0.2.248:5000/',
        help='The admin password to use for BIG-IQ authentication'
    ),
    cfg.StrOpt(
        'openstack_admin_username',
        default='admin',
        help='The admin username to use for authentication '
             'with the Keystone service'
    ),
    cfg.StrOpt(
        'openstack_admin_password',
        default='[Provide password in config file]',
        secret=True,
        help='The admin password to use for authentication'
             ' with the Keystone service'
    ),
    cfg.StrOpt(
        'bigip_management_username',
        default='admin',
        help='The admin username that the BIG-IQ will use to manage '
             'discovered BIG-IPs'
    ),
    cfg.StrOpt(
        'bigip_management_password',
        default='[Provide password in config file]',
        secret=True,
        help='The admin password that the BIG-IQ will use to manage '
             'discovered BIG-IPs'
    ),
    cfg.StrOpt(
        'f5_device_type', default='external',
        help='What type of device onboarding'
    ),
    cfg.StrOpt(
        'f5_ha_type', default='pair',
        help='Are we standalone, pair(active/standby), or scalen'
    ),
    cfg.ListOpt(
        'f5_external_physical_mappings', default=['default:1.1:True'],
        help='Mapping between Neutron physical_network to interfaces'
    ),
    cfg.StrOpt(
        'f5_vtep_folder', default='Common',
        help='Folder for the VTEP SelfIP'
    ),
    cfg.StrOpt(
        'f5_vtep_selfip_name', default=None,
        help='Name of the VTEP SelfIP'
    ),
    cfg.ListOpt(
        'advertised_tunnel_types', default=['gre', 'vxlan'],
        help='tunnel types which are advertised to other VTEPs'
    ),
    cfg.BoolOpt(
        'f5_populate_static_arp', default=False,
        help='create static arp entries based on service entries'
    ),
    cfg.StrOpt(
        'vlan_binding_driver',
        default=None,
        help='driver class for binding vlans to device ports'
    ),
    cfg.StrOpt(
        'interface_port_static_mappings',
        default=None,
        help='JSON encoded static mapping of'
             'devices to list of '
             'interface and port_id'
    ),
    cfg.StrOpt(
        'l3_binding_driver',
        default=None,
        help='driver class for binding l3 address to l2 ports'
    ),
    cfg.StrOpt(
        'l3_binding_static_mappings', default=None,
        help='JSON encoded static mapping of'
             'subnet_id to list of '
             'port_id, device_id list.'
    ),
    cfg.BoolOpt(
        'f5_route_domain_strictness', default=False,
        help='Strict route domain isolation'
    ),
    cfg.BoolOpt(
        'f5_common_external_networks', default=True,
        help='Treat external networks as common'
    ),
    cfg.StrOpt(
        'icontrol_vcmp_hostname',
        help='The hostname (name or IP address) to use for vCMP Host '
             'iControl access'
    ),
    cfg.StrOpt(
        'icontrol_hostname',
        default="10.190.5.7",
        help='The hostname (name or IP address) to use for iControl access'
    ),
    cfg.StrOpt(
        'icontrol_username', default='admin',
        help='The username to use for iControl access'
    ),
    cfg.StrOpt(
        'icontrol_password', default='admin', secret=True,
        help='The password to use for iControl access'
    ),
    cfg.IntOpt(
        'icontrol_connection_timeout', default=30,
        help='How many seconds to timeout a connection to BIG-IP'
    ),
    cfg.IntOpt(
        'icontrol_connection_retry_interval', default=10,
        help='How many seconds to wait between retry connection attempts'
    ),
    cfg.DictOpt(
        'common_network_ids', default={},
        help='network uuid to existing Common networks mapping'
    ),
    cfg.StrOpt(
        'icontrol_config_mode', default='objects',
        help='Whether to use iapp or objects for bigip configuration'
    ),
    cfg.IntOpt(
        'max_namespaces_per_tenant', default=1,
        help='How many routing tables the BIG-IP will allocate per tenant'
             ' in order to accommodate overlapping IP subnets'
    ),
    cfg.StrOpt(
        'cert_manager',
        default=None,
        help='Class name of the certificate mangager used for retrieving '
             'certificates and keys.'
    ),
    cfg.StrOpt(
        'auth_version',
        default=None,
        help='Keystone authentication version (v2 or v3) for Barbican client.'
    ),
    cfg.StrOpt(
        'os_project_id',
        default='service',
        help='OpenStack project ID.'
    ),
    cfg.StrOpt(
        'os_auth_url',
        default=None,
        help='OpenStack authentication URL.'
    ),
    cfg.StrOpt(
        'os_username',
        default=None,
        help='OpenStack user name for Keystone authentication..'
    ),
    cfg.StrOpt(
        'os_user_domain_name',
        default=None,
        help='OpenStack user domain name for Keystone authentication.'
    ),
    cfg.StrOpt(
        'os_project_name',
        default=None,
        help='OpenStack project name for Keystone authentication.'
    ),
    cfg.StrOpt(
        'os_project_domain_name',
        default=None,
        help='OpenStack domain name for Keystone authentication.'
    ),
    cfg.StrOpt(
        'os_password',
        default=None,
        help='OpenStack user password for Keystone authentication.'
    ),
    cfg.StrOpt(
        'f5_network_segment_physical_network', default=None,
        help='Name of physical network to use for discovery of segment ID'
    ),
    cfg.IntOpt(
        'f5_network_segment_polling_interval', default=10,
        help='Seconds between periodic scans for disconnected virtual servers'
    ),
    cfg.IntOpt(
        'f5_network_segment_gross_timeout', default=300,
        help='Seconds to wait for a virtual server to become connected'
    ),
    cfg.StrOpt(
        'f5_parent_ssl_profile',
        default='clientssl',
        help='Parent profile used when creating client SSL profiles '
        'for listeners with TERMINATED_HTTPS protocols.'
    )
]


def is_connected(method):
    # Decorator to check we are connected before provisioning.
    def wrapper(*args, **kwargs):
        instance = args[0]
        if instance.connected:
            try:
                return method(*args, **kwargs)
            except IOError as ioe:
                LOG.error('IO Error detected: %s' % method.__name__)
                instance.connect_bigips()  # what's this do?
                raise ioe
        else:
            LOG.error('Cannot execute %s. Not connected. Connecting.'
                      % method.__name__)
            instance.connect_bigips()
    return wrapper


class iControlDriver(LBaaSBaseDriver):
    '''gets rpc plugin from manager (which instantiates, via importutils'''

    def __init__(self, conf, registerOpts=True):
        # The registerOpts parameter allows a test to
        # turn off config option handling so that it can
        # set the options manually instead. """
        super(iControlDriver, self).__init__(conf)
        self.conf = conf
        if registerOpts:
            self.conf.register_opts(OPTS)
        self.hostnames = None
        self.device_type = conf.f5_device_type
        self.plugin_rpc = None  # overrides base, same value
        self.__last_connect_attempt = None
        self.connected = False  # overrides base, same value
        self.driver_name = 'f5-lbaasv2-icontrol'

        # BIG-IP® containers
        self.__bigips = {}
        self.__traffic_groups = []
        self.agent_configurations = {}  # overrides base, same value
        self.tenant_manager = None
        self.cluster_manager = None
        self.system_helper = None
        self.lbaas_builder = None
        self.service_adapter = None
        self.vlan_binding = None
        self.l3_binding = None
        self.cert_manager = None  # overrides register_OPTS
<<<<<<< HEAD
        self.disconnected_service = None
        self.disconnected_service_polling = None
=======
        self.stat_helper = stat_helper.StatHelper()
        self.network_helper = network_helper.NetworkHelper()
>>>>>>> bc2b2fbe

        if self.conf.f5_global_routed_mode:
            LOG.info('WARNING - f5_global_routed_mode enabled.'
                     ' There will be no L2 or L3 orchestration'
                     ' or tenant isolation provisioned. All vips'
                     ' and pool members must be routable through'
                     ' pre-provisioned SelfIPs.')
            self.conf.use_namespaces = False
            self.conf.f5_snat_mode = True
            self.conf.f5_snat_addresses_per_subnet = 0
            self.agent_configurations['tunnel_types'] = []
            self.agent_configurations['bridge_mappings'] = {}
        else:
            self.agent_configurations['tunnel_types'] = \
                self.conf.advertised_tunnel_types
            for net_id in self.conf.common_network_ids:
                LOG.debug('network %s will be mapped to /Common/%s'
                          % (net_id, self.conf.common_network_ids[net_id]))

            self.agent_configurations['common_networks'] = \
                self.conf.common_network_ids
            LOG.debug('Setting static ARP population to %s'
                      % self.conf.f5_populate_static_arp)
            self.agent_configurations['f5_common_external_networks'] = \
                self.conf.f5_common_external_networks
            f5const.FDB_POPULATE_STATIC_ARP = self.conf.f5_populate_static_arp

        self.agent_configurations['device_drivers'] = [self.driver_name]
        self._init_bigip_hostnames()
        self._init_bigip_managers()
        self.connect_bigips()

        self.agent_configurations['network_segment_physical_network'] = \
            self.disconnected_service_polling.get_physical_network()

        LOG.info('iControlDriver initialized to %d bigips with username:%s'
                 % (len(self.__bigips), self.conf.icontrol_username))
        LOG.info('iControlDriver dynamic agent configurations:%s'
                 % self.agent_configurations)

    def connect_bigips(self):
        self._init_bigips()
        if self.conf.f5_global_routed_mode:
            local_ips = []
        else:
            try:
                local_ips = self.network_builder.initialize_tunneling()
            except Exception:
                LOG.error("Error creating BigIP VTEPs in connect_bigips")
                raise

        self._init_agent_config(local_ips)

    def post_init(self):
        # run any post initialized tasks, now that the agent
        # is fully connected
        if self.vlan_binding:
            LOG.debug(
                'Getting BIG-IP device interface for VLAN Binding')
            self.vlan_binding.register_bigip_interfaces()

        if self.l3_binding:
            LOG.debug('Getting BIG-IP MAC Address for L3 Binding')
            self.l3_binding.register_bigip_mac_addresses()

        if self.network_builder:
            self.network_builder.post_init()

    def _init_bigip_managers(self):

        if self.conf.vlan_binding_driver:
            try:
                self.vlan_binding = importutils.import_object(
                    self.conf.vlan_binding_driver, self.conf, self)
            except ImportError:
                LOG.error('Failed to import VLAN binding driver: %s'
                          % self.conf.vlan_binding_driver)

        if self.conf.l3_binding_driver:
            print('self.conf.l3_binding_driver')
            try:
                self.l3_binding = importutils.import_object(
                    self.conf.l3_binding_driver, self.conf, self)
            except ImportError:
                LOG.error('Failed to import L3 binding driver: %s'
                          % self.conf.l3_binding_driver)
        else:
            LOG.debug('No L3 binding driver configured.'
                      ' No L3 binding will be done.')

        if self.conf.cert_manager:
            try:
                self.cert_manager = importutils.import_object(
                    self.conf.cert_manager, self.conf)
            except ImportError as import_err:
                LOG.error('Failed to import CertManager: %s.' %
                          import_err.message)
                raise
            except Exception as err:
                LOG.error('Failed to initialize CertManager. %s' % err.message)
                # re-raise as ImportError to cause agent exit
                raise ImportError(err.message)

        self.service_adapter = ServiceModelAdapter(self.conf)
        self.tenant_manager = BigipTenantManager(self.conf, self)
        self.cluster_manager = ClusterManager()
        self.system_helper = SystemHelper()
        self.lbaas_builder = LBaaSBuilder(self.conf, self)
        self.disconnected_service = DisconnectedService()
        self.disconnected_service_polling = DisconnectedServicePolling(self)

        if self.conf.f5_global_routed_mode:
            self.network_builder = None
        else:
            self.network_builder = NetworkServiceBuilder(
                self.conf.f5_global_routed_mode,
                self.conf,
                self,
                self.l3_binding)

    def _init_bigip_hostnames(self):
        # Validate and parse bigip credentials
        if not self.conf.icontrol_hostname:
            raise InvalidConfigurationOption(
                opt_name='icontrol_hostname',
                opt_value='valid hostname or IP address'
            )
        if not self.conf.icontrol_username:
            raise InvalidConfigurationOption(
                opt_name='icontrol_username',
                opt_value='valid username'
            )
        if not self.conf.icontrol_password:
            raise InvalidConfigurationOption(
                opt_name='icontrol_password',
                opt_value='valid password'
            )

        self.hostnames = self.conf.icontrol_hostname.split(',')
        self.hostnames = [item.strip() for item in self.hostnames]
        self.hostnames = sorted(self.hostnames)

        # Setting an agent_id is the flag to the agent manager
        # that your plugin has initialized correctly. If you
        # don't set one, the agent manager will not register
        # with Neutron as a valid agent.
        if self.conf.environment_prefix:
            self.agent_id = str(
                uuid.uuid5(uuid.NAMESPACE_DNS,
                           self.conf.environment_prefix +
                           '.' + self.hostnames[0])
                )
        else:
            self.agent_id = str(
                uuid.uuid5(uuid.NAMESPACE_DNS, self.hostnames[0])
            )

    def _init_bigips(self):
        # Connect to all BIG-IP®s
        if self.connected:
            return
        try:
            if not self.conf.debug:
                sudslog = std_logging.getLogger('suds.client')
                sudslog.setLevel(std_logging.FATAL)
                requests_log = std_logging.getLogger(
                    "requests.packages.urllib3")
                requests_log.setLevel(std_logging.ERROR)
                requests_log.propagate = False

            else:
                requests_log = std_logging.getLogger(
                    "requests.packages.urllib3")
                requests_log.setLevel(std_logging.DEBUG)
                requests_log.propagate = True

            self.__last_connect_attempt = datetime.datetime.now()

            first_bigip = self._open_bigip(self.hostnames[0])
            self._init_bigip(first_bigip, self.hostnames[0], None)
            self.__bigips[self.hostnames[0]] = first_bigip

            device_group_name = self._validate_ha(first_bigip)
            self._init_traffic_groups(first_bigip)

            # connect to the rest of the devices
            for hostname in self.hostnames[1:]:
                bigip = self._open_bigip(hostname)
                self._init_bigip(bigip, hostname, device_group_name)
                self.__bigips[hostname] = bigip

            self.connected = True

        except NeutronException as exc:
            LOG.error('Could not communicate with all ' +
                      'iControl devices: %s' % exc.msg)
            greenthread.sleep(5)  # this should probably go away
            raise
        except Exception as exc:
            LOG.error('Could not communicate with all ' +
                      'iControl devices: %s' % exc.message)
            greenthread.sleep(5)  # this should probably go away
            raise

    def _open_bigip(self, hostname):
        # Open bigip connection """
        LOG.info('Opening iControl connection to %s @ %s' %
                 (self.conf.icontrol_username, hostname))

        return ManagementRoot(hostname,
                              self.conf.icontrol_username,
                              self.conf.icontrol_password)

    def _init_bigip(self, bigip, hostname, check_group_name=None):
        # Prepare a bigip for usage

        major_version, minor_version = self._validate_bigip_version(
            bigip, hostname)

        device_group_name = None
        extramb = self.system_helper.get_provision_extramb(bigip)
        if int(extramb) < f5const.MIN_EXTRA_MB:
            raise f5ex.ProvisioningExtraMBValidateFailed(
                'Device %s BIG-IP not provisioned for '
                'management LARGE.' % hostname)

        if self.conf.f5_ha_type == 'pair' and \
                self.cluster_manager.get_sync_status(bigip) == 'Standalone':
            raise f5ex.BigIPClusterInvalidHA(
                'HA mode is pair and bigip %s in standalone mode'
                % hostname)

        if self.conf.f5_ha_type == 'scalen' and \
                self.cluster_manager.get_sync_status(bigip) == 'Standalone':
            raise f5ex.BigIPClusterInvalidHA(
                'HA mode is scalen and bigip %s in standalone mode'
                % hostname)

        if self.conf.f5_ha_type != 'standalone':
            device_group_name = self.cluster_manager.get_device_group(bigip)
            if not device_group_name:
                raise f5ex.BigIPClusterInvalidHA(
                    'HA mode is %s and no sync failover '
                    'device group found for device %s.'
                    % (self.conf.f5_ha_type, hostname))
            if check_group_name and device_group_name != check_group_name:
                raise f5ex.BigIPClusterInvalidHA(
                    'Invalid HA. Device %s is in device group'
                    ' %s but should be in %s.'
                    % (hostname, device_group_name, check_group_name))
            bigip.device_group_name = device_group_name

        if self.network_builder:
            for network in self.conf.common_network_ids.values():
                if not self.network_builder.vlan_exists(network,
                                                        folder='Common'):
                    raise f5ex.MissingNetwork(
                        'Common network %s on %s does not exist'
                        % (network, bigip.hostname))

        bigip.device_name = self.cluster_manager.get_device_name(bigip)
        bigip.mac_addresses = self.system_helper.get_mac_addresses(bigip)
        LOG.debug("Initialized BIG-IP %s with MAC addresses %s" %
                  (bigip.device_name, ', '.join(bigip.mac_addresses)))
        bigip.device_interfaces = \
            self.system_helper.get_interface_macaddresses_dict(bigip)
        bigip.assured_networks = {}
        bigip.assured_tenant_snat_subnets = {}
        bigip.assured_gateway_subnets = []

        if self.conf.f5_ha_type != 'standalone':
            self.cluster_manager.disable_auto_sync(device_group_name, bigip)

        # Turn off tunnel syncing... our VTEPs are local SelfIPs
        if self.system_helper.get_tunnel_sync(bigip) == 'enable':
            self.system_helper.set_tunnel_sync(bigip, enabled=False)

        LOG.debug('Connected to iControl %s @ %s ver %s.%s'
                  % (self.conf.icontrol_username, hostname,
                     major_version, minor_version))
        return bigip

    def _validate_ha(self, first_bigip):
        # if there was only one address supplied and
        # this is not a standalone device, get the
        # devices trusted by this device. """
        device_group_name = None
        if self.conf.f5_ha_type == 'standalone':
            if len(self.hostnames) != 1:
                raise f5ex.BigIPClusterInvalidHA(
                    'HA mode is standalone and %d hosts found.'
                    % len(self.hostnames))
        elif self.conf.f5_ha_type == 'pair':
            device_group_name = self.cluster_manager.\
                get_device_group(first_bigip)
            if len(self.hostnames) != 2:
                mgmt_addrs = []
                devices = self.cluster_manager.devices(first_bigip,
                                                       device_group_name)
                for device in devices:
                    mgmt_addrs.append(
                        self.cluster_manager.get_mgmt_addr_by_device(device))
                self.hostnames = mgmt_addrs
            if len(self.hostnames) != 2:
                raise f5ex.BigIPClusterInvalidHA(
                    'HA mode is pair and %d hosts found.'
                    % len(self.hostnames))
        elif self.conf.f5_ha_type == 'scalen':
            device_group_name = self.cluster_manager.\
                get_device_group(first_bigip)
            if len(self.hostnames) < 2:
                mgmt_addrs = []
                devices = self.cluster_manager.devices(first_bigip,
                                                       device_group_name)
                for device in devices:
                    mgmt_addrs.append(
                        self.cluster_manager.get_mgmt_addr_by_device(
                            first_bigip, device))
                self.hostnames = mgmt_addrs
        return device_group_name

    def _init_agent_config(self, local_ips):
        # Init agent config
        icontrol_endpoints = {}
        for host in self.__bigips:
            hostbigip = self.__bigips[host]
            ic_host = {}
            ic_host['version'] = self.system_helper.get_version(hostbigip)
            ic_host['device_name'] = hostbigip.device_name
            ic_host['platform'] = self.system_helper.get_platform(hostbigip)
            ic_host['serial_number'] = self.system_helper.get_serial_number(
                hostbigip)
            icontrol_endpoints[host] = ic_host

        self.agent_configurations['tunneling_ips'] = local_ips
        self.agent_configurations['icontrol_endpoints'] = icontrol_endpoints

        if self.network_builder:
            self.agent_configurations['bridge_mappings'] = \
                self.network_builder.interface_mapping

    def generate_capacity_score(self, capacity_policy=None):
        """Generate the capacity score of connected devices """
        if capacity_policy:
            highest_metric = 0.0
            highest_metric_name = None
            my_methods = dir(self)
            bigips = self.get_all_bigips()
            for metric in capacity_policy:
                func_name = 'get_' + metric
                if func_name in my_methods:
                    max_capacity = int(capacity_policy[metric])
                    metric_func = getattr(self, func_name)
                    metric_value = 0
                    for bigip in bigips:
                        global_stats = \
                            self.stat_helper.get_global_statistics(bigip)
                        value = int(
                            metric_func(bigip=bigip,
                                        global_statistics=global_stats)
                        )
                        LOG.debug('calling capacity %s on %s returned: %s'
                                  % (func_name, bigip.hostname, value))
                        if value > metric_value:
                            metric_value = value
                    metric_capacity = float(metric_value) / float(max_capacity)
                    if metric_capacity > highest_metric:
                        highest_metric = metric_capacity
                        highest_metric_name = metric
                else:
                    LOG.warn('capacity policy has method '
                             '%s which is not implemented in this driver'
                             % metric)
            LOG.debug('capacity score: %s based on %s'
                      % (highest_metric, highest_metric_name))
            return highest_metric
        return 0

    def set_context(self, context):
        # Context to keep for database access
        if self.network_builder:
            self.network_builder.set_context(context)

    def set_plugin_rpc(self, plugin_rpc):
        # Provide Plugin RPC access
        self.plugin_rpc = plugin_rpc

    def set_tunnel_rpc(self, tunnel_rpc):
        # Provide FDB Connector with ML2 RPC access
        if self.network_builder:
            self.network_builder.set_tunnel_rpc(tunnel_rpc)

    def set_l2pop_rpc(self, l2pop_rpc):
        # Provide FDB Connector with ML2 RPC access
        if self.network_builder:
            self.network_builder.set_l2pop_rpc(l2pop_rpc)

    def exists(self, service):
        # Check that service exists"""
        return True

    def flush_cache(self):
        # Remove cached objects so they can be created if necessary
        for bigip in self.get_all_bigips():
            bigip.assured_networks = {}
            bigip.assured_tenant_snat_subnets = {}
            bigip.assured_gateway_subnets = []

    @serialized('create_loadbalancer')
    @is_connected
    def create_loadbalancer(self, loadbalancer, service):
        """Create virtual server"""
        self._common_service_handler(service)

    @serialized('update_loadbalancer')
    @is_connected
    def update_loadbalancer(self, old_loadbalancer, loadbalancer, service):
        """Update virtual server"""
        # anti-pattern three args unused.
        self._common_service_handler(service)

    @serialized('delete_loadbalancer')
    @is_connected
    def delete_loadbalancer(self, loadbalancer, service):
        """Delete loadbalancer"""
        LOG.debug("Deleting loadbalancer")
        self._common_service_handler(service, True)

    @serialized('create_listener')
    @is_connected
    def create_listener(self, listener, service):
        """Create virtual server"""
        LOG.debug("Creating listener")
        self._common_service_handler(service)

    @serialized('update_listener')
    @is_connected
    def update_listener(self, old_listener, listener, service):
        """Update virtual server"""
        LOG.debug("Updating listener")
        service['old_listener'] = old_listener
        self._common_service_handler(service)

    @serialized('delete_listener')
    @is_connected
    def delete_listener(self, listener, service):
        """Delete virtual server"""
        LOG.debug("Deleting listener")
        self._common_service_handler(service)

    @serialized('create_pool')
    @is_connected
    def create_pool(self, pool, service):
        """Create lb pool"""
        LOG.debug("Creating pool")
        self._common_service_handler(service)

    @serialized('update_pool')
    @is_connected
    def update_pool(self, old_pool, pool, service):
        """Update lb pool"""
        LOG.debug("Updating pool")
        self._common_service_handler(service)

    @serialized('delete_pool')
    @is_connected
    def delete_pool(self, pool, service):
        """Delete lb pool"""
        LOG.debug("Deleting pool")
        self._common_service_handler(service)

    @serialized('create_member')
    @is_connected
    def create_member(self, member, service):
        """Create pool member"""
        LOG.debug("Creating member")
        self._common_service_handler(service)

    @serialized('update_member')
    @is_connected
    def update_member(self, old_member, member, service):
        """Update pool member"""
        LOG.debug("Updating member")
        self._common_service_handler(service)

    @serialized('delete_member')
    @is_connected
    def delete_member(self, member, service):
        """Delete pool member"""
        LOG.debug("Deleting member")
        self._common_service_handler(service)

    @serialized('create_health_monitor')
    @is_connected
    def create_health_monitor(self, health_monitor, service):
        """Create pool health monitor"""
        LOG.debug("Creating health monitor")
        self._common_service_handler(service)

    @serialized('update_health_monitor')
    @is_connected
    def update_health_monitor(self, old_health_monitor,
                              health_monitor, service):
        """Update pool health monitor"""
        LOG.debug("Updating health monitor")
        self._common_service_handler(service)

    @serialized('delete_health_monitor')
    @is_connected
    def delete_health_monitor(self, health_monitor, service):
        """Delete pool health monitor"""
        LOG.debug("Deleting health monitor")
        self._common_service_handler(service)

    @is_connected
    def get_stats(self, service):
        """Get service stats"""
        # use pool stats because the pool_id is the
        # the service definition...
        stats = {}
        stats[lb_const.STATS_IN_BYTES] = 0
        stats[lb_const.STATS_OUT_BYTES] = 0
        stats[lb_const.STATS_ACTIVE_CONNECTIONS] = 0
        stats[lb_const.STATS_TOTAL_CONNECTIONS] = 0
        # add a members stats return dictionary
        members = {}
        for hostbigip in self.get_all_bigips():
            # It appears that stats are collected for pools in a pending delete
            # state which means that if those messages are queued (or delayed)
            # it can result in the process of a stats request after the pool
            # and tenant are long gone. Check if the tenant exists.
            if not service['pool'] or not hostbigip.system.folder_exists(
                    OBJ_PREFIX + service['pool']['tenant_id']):
                return None
            pool = service['pool']
            pool_stats = hostbigip.pool.get_statistics(
                name=pool['id'],
                folder=pool['tenant_id'],
                config_mode=self.conf.icontrol_config_mode)
            if 'STATISTIC_SERVER_SIDE_BYTES_IN' in pool_stats:
                stats[lb_const.STATS_IN_BYTES] += \
                    pool_stats['STATISTIC_SERVER_SIDE_BYTES_IN']
                stats[lb_const.STATS_OUT_BYTES] += \
                    pool_stats['STATISTIC_SERVER_SIDE_BYTES_OUT']
                stats[lb_const.STATS_ACTIVE_CONNECTIONS] += \
                    pool_stats['STATISTIC_SERVER_SIDE_CURRENT_CONNECTIONS']
                stats[lb_const.STATS_TOTAL_CONNECTIONS] += \
                    pool_stats['STATISTIC_SERVER_SIDE_TOTAL_CONNECTIONS']
                # are there members to update status
                if 'members' in service:
                    # only query BIG-IP® pool members if they
                    # not in a state indicating provisioning or error
                    # provisioning the pool member
                    some_members_require_status_update = False
                    update_if_status = [plugin_const.ACTIVE,
                                        plugin_const.DOWN,
                                        plugin_const.INACTIVE]
                    if plugin_const.ACTIVE not in update_if_status:
                        update_if_status.append(plugin_const.ACTIVE)

                    for member in service['members']:
                        if member['status'] in update_if_status:
                            some_members_require_status_update = True
                    # are we have members who are in a
                    # state to update there status
                    if some_members_require_status_update:
                        # query pool members on each BIG-IP
                        monitor_states = \
                            hostbigip.pool.get_members_monitor_status(
                                name=pool['id'],
                                folder=pool['tenant_id'],
                                config_mode=self.conf.icontrol_config_mode
                            )
                        for member in service['members']:
                            if member['status'] in update_if_status:
                                # create the entry for this
                                # member in the return status
                                # dictionary set to ACTIVE
                                if not member['id'] in members:
                                    members[member['id']] = \
                                        {'status': plugin_const.INACTIVE}
                                # check if it down or up by monitor
                                # and update the status
                                for state in monitor_states:
                                    # matched the pool member
                                    # by address and port number
                                    if member['address'] == \
                                            strip_domain_address(
                                            state['addr']) and \
                                            int(member['protocol_port']) == \
                                            int(state['port']):
                                        # if the monitor says member is up
                                        if state['state'] == \
                                                'MONITOR_STATUS_UP' or \
                                           state['state'] == \
                                                'MONITOR_STATUS_UNCHECKED':
                                            # set ACTIVE as long as the
                                            # status was not set to 'DOWN'
                                            # on another BIG-IP
                                            if members[
                                                member['id']]['status'] != \
                                                    'DOWN':
                                                if member['admin_state_up']:
                                                    members[member['id']][
                                                        'status'] = \
                                                        plugin_const.ACTIVE
                                                else:
                                                    members[member['id']][
                                                        'status'] = \
                                                        plugin_const.INACTIVE
                                        else:
                                            members[member['id']]['status'] = \
                                                plugin_const.DOWN
        stats['members'] = members
        return stats

    @serialized('remove_orphans')
    def remove_orphans(self, all_loadbalancers):
        """Remove out-of-date configuration on big-ips """
        existing_tenants = []
        existing_lbs = []
        for loadbalancer in all_loadbalancers:
            existing_tenants.append(loadbalancer['tenant_id'])
            existing_lbs.append(loadbalancer['lb_id'])

        for bigip in self.get_all_bigips():
            bigip.pool.purge_orphaned_pools(existing_lbs)
        for bigip in self.get_all_bigips():
            bigip.system.purge_orphaned_folders_contents(existing_tenants)

        for bigip in self.get_all_bigips():
            bigip.system.purge_orphaned_folders(existing_tenants)

    def fdb_add(self, fdb):
        # Add (L2toL3) forwarding database entries
        self.remove_ips_from_fdb_update(fdb)
        for bigip in self.get_all_bigips():
            self.network_builder.add_bigip_fdb(bigip, fdb)

    def fdb_remove(self, fdb):
        # Remove (L2toL3) forwarding database entries
        self.remove_ips_from_fdb_update(fdb)
        for bigip in self.get_all_bigips():
            self.network_builder.remove_bigip_fdb(bigip, fdb)

    def fdb_update(self, fdb):
        # Update (L2toL3) forwarding database entries
        self.remove_ips_from_fdb_update(fdb)
        for bigip in self.get_all_bigips():
            self.network_builder.update_bigip_fdb(bigip, fdb)

    # remove ips from fdb update so we do not try to
    # add static arps for them because we do not have
    # enough information to determine the route domain
    def remove_ips_from_fdb_update(self, fdb):
        for network_id in fdb:
            network = fdb[network_id]
            mac_ips_by_vtep = network['ports']
            for vtep in mac_ips_by_vtep:
                mac_ips = mac_ips_by_vtep[vtep]
                for mac_ip in mac_ips:
                    mac_ip[1] = None

    def tunnel_update(self, **kwargs):
        # Tunnel Update from Neutron Core RPC
        pass

    def tunnel_sync(self):
        # Only sync when supported types are present
        if not [i for i in self.agent_configurations['tunnel_types']
                if i in ['gre', 'vxlan']]:
            return

        tunnel_ips = []
        for bigip in self.get_all_bigips():
            if bigip.local_ip:
                tunnel_ips.append(bigip.local_ip)

        self.network_builder.tunnel_sync(tunnel_ips)

    @serialized('sync')
    @is_connected
    def sync(self, service):
        """Sync service defintion to device"""
        # plugin_rpc may not be set when unit testing
        if self.plugin_rpc:
            # Get the latest service. It may have changed.
            service = self.plugin_rpc.get_service_by_loadbalancer_id(
                service['loadbalancer']['id']
            )
        if service['loadbalancer']:
            self._common_service_handler(service)
        else:
            LOG.debug("Attempted sync of deleted pool")

    @serialized('backup_configuration')
    @is_connected
    def backup_configuration(self):
        # Save Configuration on Devices
        for bigip in self.get_all_bigips():
            LOG.debug('_backup_configuration: saving device %s.'
                      % bigip.hostname)
            self.cluster_manager.save_config(bigip)

    def _service_exists(self, service):
        # Returns whether the bigip has a pool for the service
        if not service['loadbalancer']:
            return False

        # bigip = self.get_bigip()
        # return bigip.pool.exists(
        #        name=service['pool']['id'],
        #        folder=service['pool']['tenant_id'],
        #        config_mode=self.conf.icontrol_config_mode)
        return True

    def _common_service_handler(self, service, delete_partition=False):
        # Assure that the service is configured on bigip(s)
        start_time = time()

        if not service['loadbalancer']:
            LOG.error("_common_service_handler: Service loadbalancer is None")
            return

        try:
            self.tenant_manager.assure_tenant_created(service)
            LOG.debug("    _assure_tenant_created took %.5f secs" %
                      (time() - start_time))

            traffic_group = self.service_to_traffic_group(service)

            LOG.debug("XXXXXXXXXX: traffic group created ")

            # This loop will only run once.  Using while as a control-flow
            # mechanism to flatten out the code by allowing breaks.
            while (self.network_builder):
                if not self.disconnected_service.is_service_connected(service):
                    if self.disconnected_service_polling.enabled:
                        # Hierarchical port-binding mode:
                        # Skip network setup if the service is not connected.
                        break
                    else:
                        LOG.error("Misconfiguration: Segmentation ID is "
                                  "missing from the service definition. "
                                  "Please check the setting for "
                                  "f5_network_segment_physical_network in "
                                  "f5-openstack-agent.ini in case neutron "
                                  "is operating in Hierarhical Port Binding "
                                  "mode.")
                        service['loadbalancer']['provisioning_status'] = \
                            plugin_const.ERROR
                        raise f5ex.MissingNetwork("Missing segmentation id")

                start_time = time()
                try:
                    self.network_builder.prep_service_networking(
                        service, traffic_group)
                except Exception as exc:
                    LOG.error("Exception: icontrol_driver: %s", exc.message)
                    service['loadbalancer']['provisioning_status'] = \
                        plugin_const.ERROR
                    raise

                if time() - start_time > .001:
                    LOG.debug("    _prep_service_networking "
                              "took %.5f secs" % (time() - start_time))
                break

            all_subnet_hints = {}
            LOG.debug("XXXXXXXXXX: getting bigip configs")
            for bigip in self.get_config_bigips():
                # check_for_delete_subnets:
                #     keep track of which subnets we should check to delete
                #     for a deleted vip or member
                # do_not_delete_subnets:
                #     If we add an IP to a subnet we must not delete the subnet
                all_subnet_hints[bigip.device_name] = \
                    {'check_for_delete_subnets': {},
                     'do_not_delete_subnets': []}

            LOG.debug("XXXXXXXXX: Pre assure service")
            self.lbaas_builder.assure_service(service,
                                              traffic_group,
                                              all_subnet_hints)
            LOG.debug("XXXXXXXXX: Post assure service")

            if self.network_builder:
                start_time = time()
                self.network_builder.post_service_networking(
                    service, all_subnet_hints)
                LOG.debug("    _post_service_networking took %.5f secs" %
                          (time() - start_time))

            # only delete partition if loadbalancer is being deleted
            if delete_partition:
                self.tenant_manager.assure_tenant_cleanup(service,
                                                          all_subnet_hints)
        except Exception as err:
            LOG.exception(err)

        finally:
            self._update_service_status(service)

    def _update_service_status(self, service):
        """Update status of objects in OpenStack """
        if not self.plugin_rpc:
            LOG.error("Cannot update status in Neutron without "
                      "RPC handler.")
            return

        if 'members' in service:
            # Call update_members_status
            self._update_member_status(service['members'])
        if 'healthmonitors' in service:
            # Call update_monitor_status
            self._update_health_monitor_status(
                service['healthmonitors']
            )
        if 'pools' in service:
            # Call update_pool_status
            self._update_pool_status(
                service['pools']
            )
        if 'listeners' in service:
            # Call update_listener_status
            self._update_listener_status(service)
        self._update_loadbalancer_status(service)

    def _update_member_status(self, members):
        """Update member status in OpenStack """
        for member in members:
            if 'provisioning_status' in member:
                provisioning_status = member['provisioning_status']
                if (provisioning_status == plugin_const.PENDING_CREATE or
                        provisioning_status == plugin_const.PENDING_UPDATE):
                        self.plugin_rpc.update_member_status(
                            member['id'],
                            plugin_const.ACTIVE,
                            lb_const.ONLINE
                        )
                elif provisioning_status == plugin_const.PENDING_DELETE:
                    self.plugin_rpc.member_destroyed(
                        member['id'])
                elif provisioning_status == plugin_const.ERROR:
                    self.plugin_rpc.update_member_status(member['id'])

    def _update_health_monitor_status(self, health_monitors):
        """Update pool monitor status in OpenStack """
        for health_monitor in health_monitors:
            if 'provisioning_status' in health_monitor:
                provisioning_status = health_monitor['provisioning_status']
                if (provisioning_status == plugin_const.PENDING_CREATE or
                        provisioning_status == plugin_const.PENDING_UPDATE):
                        self.plugin_rpc.update_health_monitor_status(
                            health_monitor['id'],
                            plugin_const.ACTIVE,
                            lb_const.ONLINE
                        )
                elif provisioning_status == plugin_const.PENDING_DELETE:
                    self.plugin_rpc.health_monitor_destroyed(
                        health_monitor['id'])
                elif provisioning_status == plugin_const.ERROR:
                    self.plugin_rpc.update_health_monitor_status(
                        health_monitor['id'])

    @log_helpers.log_method_call
    def _update_pool_status(self, pools):
        """Update pool status in OpenStack """
        for pool in pools:
            if 'provisioning_status' in pool:
                provisioning_status = pool['provisioning_status']
                if (provisioning_status == plugin_const.PENDING_CREATE or
                        provisioning_status == plugin_const.PENDING_UPDATE):
                        self.plugin_rpc.update_pool_status(
                            pool['id'],
                            plugin_const.ACTIVE,
                            lb_const.ONLINE
                        )
                elif provisioning_status == plugin_const.PENDING_DELETE:
                    self.plugin_rpc.pool_destroyed(
                        pool['id'])
                elif provisioning_status == plugin_const.ERROR:
                    self.plugin_rpc.update_pool_status(pool['id'])

    @log_helpers.log_method_call
    def _update_listener_status(self, service):
        """Update listener status in OpenStack """
        listeners = service['listeners']
        for listener in listeners:
            if 'provisioning_status' in listener:
                provisioning_status = listener['provisioning_status']
                if (provisioning_status == plugin_const.PENDING_CREATE or
                        provisioning_status == plugin_const.PENDING_UPDATE):
                        self.plugin_rpc.update_listener_status(
                            listener['id'],
                            plugin_const.ACTIVE,
                            listener['operating_status']
                        )
                elif provisioning_status == plugin_const.PENDING_DELETE:
                    self.plugin_rpc.listener_destroyed(
                        listener['id'])
                elif provisioning_status == plugin_const.ERROR:
                    self.plugin_rpc.update_listener_status(
                        listener['id'],
                        provisioning_status,
                        lb_const.OFFLINE)

    @log_helpers.log_method_call
    def _update_loadbalancer_status(self, service):
        """Update loadbalancer status in OpenStack """
        loadbalancer = service['loadbalancer']
        provisioning_status = loadbalancer['provisioning_status']

        if (provisioning_status == plugin_const.PENDING_CREATE or
                provisioning_status == plugin_const.PENDING_UPDATE):
            listeners = service['listeners']
            operating_status = (lb_const.ONLINE if len(listeners)
                                else lb_const.OFFLINE)
            if (self.disconnected_service_polling.enabled and
                    not
                    self.disconnected_service.is_service_connected(service)):
                # operational status will be set by the disconnected
                # service polling thread if that mode is enabled
                operating_status = lb_const.OFFLINE
            self.plugin_rpc.update_loadbalancer_status(
                loadbalancer['id'],
                plugin_const.ACTIVE,
                operating_status)
        elif provisioning_status == plugin_const.PENDING_DELETE:
            self.plugin_rpc.loadbalancer_destroyed(
                loadbalancer['id'])
        elif provisioning_status == plugin_const.ERROR:
            self.plugin_rpc.update_loadbalancer_status(
                loadbalancer['id'],
                provisioning_status,
                lb_const.OFFLINE)
        else:
            LOG.error('Loadbalancer provisioning status is invalid')

    def service_to_traffic_group(self, service):
        # Hash service tenant id to index of traffic group
        # return which iControlDriver.__traffic_group that tenant is "in?"
        return self.tenant_to_traffic_group(
            service['loadbalancer']['tenant_id'])

    def tenant_to_traffic_group(self, tenant_id):
        # Hash tenant id to index of traffic group
        hexhash = hashlib.md5(tenant_id).hexdigest()
        tg_index = int(hexhash, 16) % len(self.__traffic_groups)
        return self.__traffic_groups[tg_index]

    def get_bigip(self):
        # Get one consistent big-ip
        # As implemented I think this always returns the "first" bigip
        # without any HTTP traffic? CONFIRMED: __bigips are mgmt_rts
        hostnames = sorted(self.__bigips)
        for i in range(len(hostnames)):  # C-style make Pythonic.
            try:
                bigip = self.__bigips[hostnames[i]]  # Calling devices?!
                return bigip
            except urllib2.URLError:
                pass
        raise urllib2.URLError('cannot communicate to any bigips')

    def get_bigip_hosts(self):
        # Get all big-ips hostnames under management
        return self.__bigips

    def get_all_bigips(self):
        # Get all big-ips under management
        return self.__bigips.values()

    def get_config_bigips(self):
        # Return a list of big-ips that need to be configured.
        return self.get_all_bigips()

    def get_inbound_throughput(self, bigip, global_statistics=None):
        return self.stat_helper.get_inbound_throughput(
            bigip, global_stats=global_statistics)

    def get_outbound_throughput(self, bigip, global_statistics=None):
        return self.stat_helper.get_outbound_throughput(
            bigip, global_stats=global_statistics)

    def get_throughput(self, bigip=None, global_statistics=None):
        return self.stat_helper.get_throughput(
            bigip, global_stats=global_statistics)

    def get_active_connections(self, bigip=None, global_statistics=None):
        return self.stat_helper.get_active_connection_count(
            bigip, global_stats=global_statistics)

    def get_ssltps(self, bigip=None, global_statistics=None):
        return self.stat_helper.get_active_SSL_TPS(
            bigip, global_stats=global_statistics)

    def get_node_count(self, bigip=None, global_statistics=None):
        return len(bigip.tm.ltm.nodes.get_collection())

    def get_clientssl_profile_count(self, bigip=None, global_statistics=None):
        return ssl_profile.SSLProfileHelper.get_client_ssl_profile_count(bigip)

    def get_tenant_count(self, bigip=None, global_statistics=None):
        return self.system_helper.get_tenant_folder_count(bigip)

    def get_tunnel_count(self, bigip=None, global_statistics=None):
        return self.network_helper.get_tunnel_count(bigip)

    def get_vlan_count(self, bigip=None, global_statistics=None):
        return self.network_helper.get_vlan_count(bigip)

    def get_route_domain_count(self, bigip=None, global_statistics=None):
        return self.network_helper.get_route_domain_count(bigip)

    def _init_traffic_groups(self, bigip):
        self.__traffic_groups = self.cluster_manager.get_traffic_groups(bigip)
        if 'traffic-group-local-only' in self.__traffic_groups:
            self.__traffic_groups.remove('traffic-group-local-only')
        self.__traffic_groups.sort()

    def _validate_bigip_version(self, bigip, hostname):
        # Ensure the BIG-IP® has sufficient version
        major_version = self.system_helper.get_major_version(bigip)
        if major_version < f5const.MIN_TMOS_MAJOR_VERSION:
            raise f5ex.MajorVersionValidateFailed(
                'Device %s must be at least TMOS %s.%s'
                % (hostname, f5const.MIN_TMOS_MAJOR_VERSION,
                   f5const.MIN_TMOS_MINOR_VERSION))
        minor_version = self.system_helper.get_minor_version(bigip)
        if minor_version < f5const.MIN_TMOS_MINOR_VERSION:
            raise f5ex.MinorVersionValidateFailed(
                'Device %s must be at least TMOS %s.%s'
                % (hostname, f5const.MIN_TMOS_MAJOR_VERSION,
                   f5const.MIN_TMOS_MINOR_VERSION))
        return major_version, minor_version<|MERGE_RESOLUTION|>--- conflicted
+++ resolved
@@ -329,13 +329,10 @@
         self.vlan_binding = None
         self.l3_binding = None
         self.cert_manager = None  # overrides register_OPTS
-<<<<<<< HEAD
+        self.stat_helper = stat_helper.StatHelper()
+        self.network_helper = network_helper.NetworkHelper()
         self.disconnected_service = None
         self.disconnected_service_polling = None
-=======
-        self.stat_helper = stat_helper.StatHelper()
-        self.network_helper = network_helper.NetworkHelper()
->>>>>>> bc2b2fbe
 
         if self.conf.f5_global_routed_mode:
             LOG.info('WARNING - f5_global_routed_mode enabled.'
