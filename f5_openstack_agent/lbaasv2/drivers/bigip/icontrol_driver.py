# coding=utf-8
#
# Copyright 2014-2016 F5 Networks Inc.
#
# Licensed under the Apache License, Version 2.0 (the "License");
# you may not use this file except in compliance with the License.
# You may obtain a copy of the License at
#
#    http://www.apache.org/licenses/LICENSE-2.0
#
# Unless required by applicable law or agreed to in writing, software
# distributed under the License is distributed on an "AS IS" BASIS,
# WITHOUT WARRANTIES OR CONDITIONS OF ANY KIND, either express or implied.
# See the License for the specific language governing permissions and
# limitations under the License.
#

import datetime
import hashlib
import logging as std_logging
import urllib2
import uuid

from eventlet import greenthread
from time import time

from neutron.common.exceptions import InvalidConfigurationOption
from neutron.common.exceptions import NeutronException
from neutron.plugins.common import constants as plugin_const
from neutron_lbaas.services.loadbalancer import constants as lb_const

from oslo_config import cfg
from oslo_log import helpers as log_helpers
from oslo_log import log as logging
from oslo_utils import importutils

from f5.bigip import ManagementRoot
from f5_openstack_agent.lbaasv2.drivers.bigip.cluster_manager import \
    ClusterManager
from f5_openstack_agent.lbaasv2.drivers.bigip import constants_v2 as f5const
from f5_openstack_agent.lbaasv2.drivers.bigip.disconnected_service import \
    DisconnectedService
from f5_openstack_agent.lbaasv2.drivers.bigip.disconnected_service import \
    DisconnectedServicePolling
from f5_openstack_agent.lbaasv2.drivers.bigip import exceptions as f5ex
from f5_openstack_agent.lbaasv2.drivers.bigip.lbaas_builder import \
    LBaaSBuilder
from f5_openstack_agent.lbaasv2.drivers.bigip.lbaas_driver import \
    LBaaSBaseDriver
from f5_openstack_agent.lbaasv2.drivers.bigip.network_service import \
    NetworkServiceBuilder
from f5_openstack_agent.lbaasv2.drivers.bigip.service_adapter import \
    ServiceModelAdapter
from f5_openstack_agent.lbaasv2.drivers.bigip.system_helper import \
    SystemHelper
from f5_openstack_agent.lbaasv2.drivers.bigip.tenants import \
    BigipTenantManager
from f5_openstack_agent.lbaasv2.drivers.bigip.utils import OBJ_PREFIX
from f5_openstack_agent.lbaasv2.drivers.bigip.utils import serialized
from f5_openstack_agent.lbaasv2.drivers.bigip.utils import strip_domain_address

LOG = logging.getLogger(__name__)


NS_PREFIX = 'qlbaas-'
__VERSION__ = '0.1.1'

# configuration objects specific to iControl® driver
OPTS = [
    cfg.StrOpt(
        'bigiq_hostname',
        help='The hostname (name or IP address) to use for the BIG-IQ host'
    ),
    cfg.StrOpt(
        'bigiq_admin_username',
        default='admin',
        help='The admin username to use for BIG-IQ authentication',
    ),
    cfg.StrOpt(
        'bigiq_admin_password',
        default='[Provide password in config file]',
        secret=True,
        help='The admin password to use for BIG-IQ authentication'
    ),
    cfg.StrOpt(
        'openstack_keystone_uri',
        default='http://192.0.2.248:5000/',
        help='The admin password to use for BIG-IQ authentication'
    ),
    cfg.StrOpt(
        'openstack_admin_username',
        default='admin',
        help='The admin username to use for authentication '
             'with the Keystone service'
    ),
    cfg.StrOpt(
        'openstack_admin_password',
        default='[Provide password in config file]',
        secret=True,
        help='The admin password to use for authentication'
             ' with the Keystone service'
    ),
    cfg.StrOpt(
        'bigip_management_username',
        default='admin',
        help='The admin username that the BIG-IQ will use to manage '
             'discovered BIG-IPs'
    ),
    cfg.StrOpt(
        'bigip_management_password',
        default='[Provide password in config file]',
        secret=True,
        help='The admin password that the BIG-IQ will use to manage '
             'discovered BIG-IPs'
    ),
    cfg.StrOpt(
        'f5_device_type', default='external',
        help='What type of device onboarding'
    ),
    cfg.StrOpt(
        'f5_ha_type', default='pair',
        help='Are we standalone, pair(active/standby), or scalen'
    ),
    cfg.ListOpt(
        'f5_external_physical_mappings', default=['default:1.1:True'],
        help='Mapping between Neutron physical_network to interfaces'
    ),
    cfg.StrOpt(
        'sync_mode', default='replication',
        help='The sync mechanism: autosync or replication'
    ),
    cfg.StrOpt(
        'f5_sync_mode', default='replication',
        help='The sync mechanism: autosync or replication'
    ),
    cfg.StrOpt(
        'f5_vtep_folder', default='Common',
        help='Folder for the VTEP SelfIP'
    ),
    cfg.StrOpt(
        'f5_vtep_selfip_name', default=None,
        help='Name of the VTEP SelfIP'
    ),
    cfg.ListOpt(
        'advertised_tunnel_types', default=['gre', 'vxlan'],
        help='tunnel types which are advertised to other VTEPs'
    ),
    cfg.BoolOpt(
        'f5_populate_static_arp', default=True,
        help='create static arp entries based on service entries'
    ),
    cfg.StrOpt(
        'vlan_binding_driver',
        default=None,
        help='driver class for binding vlans to device ports'
    ),
    cfg.StrOpt(
        'interface_port_static_mappings',
        default=None,
        help='JSON encoded static mapping of'
             'devices to list of '
             'interface and port_id'
    ),
    cfg.StrOpt(
        'l3_binding_driver',
        default=None,
        help='driver class for binding l3 address to l2 ports'
    ),
    cfg.StrOpt(
        'l3_binding_static_mappings', default=None,
        help='JSON encoded static mapping of'
             'subnet_id to list of '
             'port_id, device_id list.'
    ),
    cfg.BoolOpt(
        'f5_route_domain_strictness', default=False,
        help='Strict route domain isolation'
    ),
    cfg.BoolOpt(
        'f5_common_external_networks', default=True,
        help='Treat external networks as common'
    ),
    cfg.StrOpt(
        'icontrol_vcmp_hostname',
        help='The hostname (name or IP address) to use for vCMP Host '
             'iControl access'
    ),
    cfg.StrOpt(
        'icontrol_hostname',
        default="10.190.5.7",
        help='The hostname (name or IP address) to use for iControl access'
    ),
    cfg.StrOpt(
        'icontrol_username', default='admin',
        help='The username to use for iControl access'
    ),
    cfg.StrOpt(
        'icontrol_password', default='admin', secret=True,
        help='The password to use for iControl access'
    ),
    cfg.IntOpt(
        'icontrol_connection_timeout', default=30,
        help='How many seconds to timeout a connection to BIG-IP'
    ),
    cfg.IntOpt(
        'icontrol_connection_retry_interval', default=10,
        help='How many seconds to wait between retry connection attempts'
    ),
    cfg.DictOpt(
        'common_network_ids', default={},
        help='network uuid to existing Common networks mapping'
    ),
    cfg.StrOpt(
        'icontrol_config_mode', default='objects',
        help='Whether to use iapp or objects for bigip configuration'
    ),
    cfg.IntOpt(
        'max_namespaces_per_tenant', default=1,
        help='How many routing tables the BIG-IP will allocate per tenant'
             ' in order to accommodate overlapping IP subnets'
    ),
    cfg.StrOpt(
        'cert_manager',
        default='f5_openstack_agent.lbaasv2.drivers.bigip.barbican_cert.'
                'BarbicanCertManager',
        help='Class name of the certificate mangager used for retrieving '
             'certificates and keys.'
    ),
    cfg.StrOpt(
        'auth_version',
        default=None,
        help='Keystone authentication version (v2 or v3) for Barbican client.'
    ),
    cfg.StrOpt(
        'barbican_endpoint',
        default='http://10.190.4.169:9311',
        help='Barbican endpoint to use when no authentication is specified.'
    ),
    cfg.StrOpt(
        'os_project_id',
        default='service',
        help='OpenStack project ID.'
    ),
    cfg.StrOpt(
        'os_auth_url',
        default=None,
        help='OpenStack authentication URL.'
    ),
    cfg.StrOpt(
        'os_username',
        default=None,
        help='OpenStack user name for Keystone authentication..'
    ),
    cfg.StrOpt(
        'os_user_domain_name',
        default=None,
        help='OpenStack user domain name for Keystone authentication.'
    ),
    cfg.StrOpt(
        'os_project_name',
        default=None,
        help='OpenStack project name for Keystone authentication.'
    ),
    cfg.StrOpt(
        'os_project_domain_name',
        default=None,
        help='OpenStack domain name for Keystone authentication.'
    ),
    cfg.StrOpt(
        'os_password',
        default=None,
        help='OpenStack user password for Keystone authentication.'
    ),
    cfg.StrOpt(
<<<<<<< HEAD
        'f5_network_segment_physical_network', default=None,
        help='Name of physical network to use for discovery of segment ID'
    ),
    cfg.IntOpt(
        'f5_network_segment_polling_interval', default=10,
        help='Seconds between periodic scans for disconnected virtual servers'
    ),
    cfg.IntOpt(
        'f5_network_segment_gross_timeout', default=300,
        help='Seconds to wait for a virtual server to become connected'
=======
        'f5_parent_ssl_profile',
        default='clientssl',
        help='Parent profile used when creating client SSL profiles '
        'for listeners with TERMINATED_HTTPS protocols.'
>>>>>>> 8c0acd12
    )
]


def is_connected(method):
    # Decorator to check we are connected before provisioning.
    def wrapper(*args, **kwargs):
        instance = args[0]
        if instance.connected:
            try:
                return method(*args, **kwargs)
            except IOError as ioe:
                LOG.error('IO Error detected: %s' % method.__name__)
                instance.connect_bigips()
                raise ioe
        else:
            LOG.error('Cannot execute %s. Not connected. Connecting.'
                      % method.__name__)
            instance.connect_bigips()
    return wrapper


class iControlDriver(LBaaSBaseDriver):

    def __init__(self, conf, registerOpts=True):
        # The registerOpts parameter allows a test to
        # turn off config option handling so that it can
        # set the options manually instead. """
        super(iControlDriver, self).__init__(conf)
        self.conf = conf
        if registerOpts:
            self.conf.register_opts(OPTS)
        self.hostnames = None
        self.device_type = conf.f5_device_type
        self.plugin_rpc = None
        self.__last_connect_attempt = None
        self.connected = False
        self.driver_name = 'f5-lbaasv2-icontrol'

        # BIG-IP® containers
        self.__bigips = {}
        self.__traffic_groups = []
        self.agent_configurations = {}
        self.tenant_manager = None
        self.cluster_manager = None
        self.system_helper = None
        self.lbaas_builder = None
        self.service_adapter = None
        self.vlan_binding = None
        self.l3_binding = None
        self.cert_manager = None
        self.disconnected_service = None
        self.disconnected_service_polling = None

        if self.conf.f5_global_routed_mode:
            LOG.info('WARNING - f5_global_routed_mode enabled.'
                     ' There will be no L2 or L3 orchestration'
                     ' or tenant isolation provisioned. All vips'
                     ' and pool members must be routable through'
                     ' pre-provisioned SelfIPs.')
            self.conf.use_namespaces = False
            self.conf.f5_snat_mode = True
            self.conf.f5_snat_addresses_per_subnet = 0
            self.agent_configurations['tunnel_types'] = []
            self.agent_configurations['bridge_mappings'] = {}
        else:
            self.agent_configurations['tunnel_types'] = \
                self.conf.advertised_tunnel_types
            for net_id in self.conf.common_network_ids:
                LOG.debug('network %s will be mapped to /Common/%s'
                          % (net_id, self.conf.common_network_ids[net_id]))

            self.agent_configurations['common_networks'] = \
                self.conf.common_network_ids
            LOG.debug('Setting static ARP population to %s'
                      % self.conf.f5_populate_static_arp)
            self.agent_configurations['f5_common_external_networks'] = \
                self.conf.f5_common_external_networks
            f5const.FDB_POPULATE_STATIC_ARP = self.conf.f5_populate_static_arp

        self.agent_configurations['device_drivers'] = [self.driver_name]
        self._init_bigip_hostnames()
        self._init_bigip_managers()
        self.connect_bigips()

        self.agent_configurations['network_segment_physical_network'] = \
            self.disconnected_service_polling.get_physical_network()

        LOG.info('iControlDriver initialized to %d bigips with username:%s'
                 % (len(self.__bigips), self.conf.icontrol_username))
        LOG.info('iControlDriver dynamic agent configurations:%s'
                 % self.agent_configurations)

    def connect_bigips(self):
        self._init_bigips()
        if self.conf.f5_global_routed_mode:
            local_ips = []
        else:
            try:
                local_ips = self.network_builder.initialize_tunneling()
            except Exception:
                LOG.error("Error creating BigIP VTEPs in connect_bigips")
                raise

        self._init_agent_config(local_ips)

    def post_init(self):
        # run any post initialized tasks, now that the agent
        # is fully connected
        if self.vlan_binding:
            LOG.debug(
                'Getting BIG-IP device interface for VLAN Binding')
            self.vlan_binding.register_bigip_interfaces()

        if self.l3_binding:
            LOG.debug('Getting BIG-IP MAC Address for L3 Binding')
            self.l3_binding.register_bigip_mac_addresses()

        if self.network_builder:
            self.network_builder.post_init()

    def _init_bigip_managers(self):

        if self.conf.vlan_binding_driver:
            try:
                self.vlan_binding = importutils.import_object(
                    self.conf.vlan_binding_driver, self.conf, self)
            except ImportError:
                LOG.error('Failed to import VLAN binding driver: %s'
                          % self.conf.vlan_binding_driver)

        if self.conf.l3_binding_driver:
            try:
                self.l3_binding = importutils.import_object(
                    self.conf.l3_binding_driver, self.conf, self)
            except ImportError:
                LOG.error('Failed to import L3 binding driver: %s'
                          % self.conf.l3_binding_driver)
        else:
            LOG.debug('No L3 binding driver configured.'
                      ' No L3 binding will be done.')

        if self.conf.cert_manager:
            try:
                self.cert_manager = importutils.import_object(
                    self.conf.cert_manager, self.conf)
            except ImportError:
                self.cert_manager = None
                LOG.error('Failed to import CertManager: %s'
                          % self.conf.cert_manager)

        if not self.cert_manager:
            LOG.debug('No CertManager is configured.')

        self.service_adapter = ServiceModelAdapter(self.conf)
        self.tenant_manager = BigipTenantManager(self.conf, self)
        self.cluster_manager = ClusterManager()
        self.system_helper = SystemHelper()
        self.lbaas_builder = LBaaSBuilder(self.conf, self)
        self.disconnected_service = DisconnectedService()
        self.disconnected_service_polling = DisconnectedServicePolling(self)

        if self.conf.f5_global_routed_mode:
            self.network_builder = None
        else:
            self.network_builder = NetworkServiceBuilder(
                self.conf.f5_global_routed_mode,
                self.conf,
                self,
                self.l3_binding)

    def _init_bigip_hostnames(self):
        # Validate and parse bigip credentials
        if not self.conf.icontrol_hostname:
            raise InvalidConfigurationOption(
                opt_name='icontrol_hostname',
                opt_value='valid hostname or IP address'
            )
        if not self.conf.icontrol_username:
            raise InvalidConfigurationOption(
                opt_name='icontrol_username',
                opt_value='valid username'
            )
        if not self.conf.icontrol_password:
            raise InvalidConfigurationOption(
                opt_name='icontrol_password',
                opt_value='valid password'
            )

        self.hostnames = self.conf.icontrol_hostname.split(',')
        self.hostnames = [item.strip() for item in self.hostnames]
        self.hostnames = sorted(self.hostnames)

        # Setting an agent_id is the flag to the agent manager
        # that your plugin has initialized correctly. If you
        # don't set one, the agent manager will not register
        # with Neutron as a valid agent.
        if self.conf.environment_prefix:
            self.agent_id = str(
                uuid.uuid5(uuid.NAMESPACE_DNS,
                           self.conf.environment_prefix +
                           '.' + self.hostnames[0])
                )
        else:
            self.agent_id = str(
                uuid.uuid5(uuid.NAMESPACE_DNS, self.hostnames[0])
            )

    def _init_bigips(self):
        # Connect to all BIG-IP®s
        if self.connected:
            return
        try:
            if not self.conf.debug:
                sudslog = std_logging.getLogger('suds.client')
                sudslog.setLevel(std_logging.FATAL)
                requests_log = std_logging.getLogger(
                    "requests.packages.urllib3")
                requests_log.setLevel(std_logging.ERROR)
                requests_log.propagate = False

            else:
                requests_log = std_logging.getLogger(
                    "requests.packages.urllib3")
                requests_log.setLevel(std_logging.DEBUG)
                requests_log.propagate = True

            self.__last_connect_attempt = datetime.datetime.now()

            first_bigip = self._open_bigip(self.hostnames[0])
            self._init_bigip(first_bigip, self.hostnames[0], None)
            self.__bigips[self.hostnames[0]] = first_bigip

            device_group_name = self._validate_ha(first_bigip)
            self._init_traffic_groups(first_bigip)

            # connect to the rest of the devices
            for hostname in self.hostnames[1:]:
                bigip = self._open_bigip(hostname)
                self._init_bigip(bigip, hostname, device_group_name)
                self.__bigips[hostname] = bigip

            self.connected = True

        except NeutronException as exc:
            LOG.error('Could not communicate with all ' +
                      'iControl devices: %s' % exc.msg)
            greenthread.sleep(5)
            raise
        except Exception as exc:
            LOG.error('Could not communicate with all ' +
                      'iControl devices: %s' % exc.message)
            greenthread.sleep(5)
            raise

    def _open_bigip(self, hostname):
        # Open bigip connection """
        LOG.info('Opening iControl connection to %s @ %s' %
                 (self.conf.icontrol_username, hostname))

        return ManagementRoot(hostname,
                              self.conf.icontrol_username,
                              self.conf.icontrol_password)

    def _init_bigip(self, bigip, hostname, check_group_name=None):
        # Prepare a bigip for usage

        major_version, minor_version = self._validate_bigip_version(
            bigip, hostname)

        device_group_name = None
        extramb = self.system_helper.get_provision_extramb(bigip)
        if int(extramb) < f5const.MIN_EXTRA_MB:
            raise f5ex.ProvisioningExtraMBValidateFailed(
                'Device %s BIG-IP not provisioned for '
                'management LARGE.' % hostname)

        if self.conf.f5_ha_type == 'pair' and \
                self.cluster_manager.get_sync_status(bigip) == 'Standalone':
            raise f5ex.BigIPClusterInvalidHA(
                'HA mode is pair and bigip %s in standalone mode'
                % hostname)

        if self.conf.f5_ha_type == 'scalen' and \
                self.cluster_manager.get_sync_status(bigip) == 'Standalone':
            raise f5ex.BigIPClusterInvalidHA(
                'HA mode is scalen and bigip %s in standalone mode'
                % hostname)

        if self.conf.f5_ha_type != 'standalone':
            device_group_name = self.cluster_manager.get_device_group(bigip)
            if not device_group_name:
                raise f5ex.BigIPClusterInvalidHA(
                    'HA mode is %s and no sync failover '
                    'device group found for device %s.'
                    % (self.conf.f5_ha_type, hostname))
            if check_group_name and device_group_name != check_group_name:
                raise f5ex.BigIPClusterInvalidHA(
                    'Invalid HA. Device %s is in device group'
                    ' %s but should be in %s.'
                    % (hostname, device_group_name, check_group_name))
            bigip.device_group_name = device_group_name

        if self.network_builder:
            for network in self.conf.common_network_ids.values():
                if not self.network_builder.vlan_exists(network,
                                                        folder='Common'):
                    raise f5ex.MissingNetwork(
                        'Common network %s on %s does not exist'
                        % (network, bigip.hostname))

        bigip.device_name = self.cluster_manager.get_device_name(bigip)
        bigip.mac_addresses = self.system_helper.get_mac_addresses(bigip)
        LOG.debug("Initialized BIG-IP %s with MAC addresses %s" %
                  (bigip.device_name, ', '.join(bigip.mac_addresses)))
        bigip.device_interfaces = \
            self.system_helper.get_interface_macaddresses_dict(bigip)
        bigip.assured_networks = []
        bigip.assured_tenant_snat_subnets = {}
        bigip.assured_gateway_subnets = []

        if self.conf.f5_ha_type != 'standalone':
            if self.conf.f5_sync_mode == 'autosync':
                self.cluster_manager.enable_auto_sync(device_group_name, bigip)
            else:
                self.cluster_manager.disable_auto_sync(device_group_name,
                                                       bigip)

        # Turn off tunnel syncing... our VTEPs are local SelfIPs
        if self.system_helper.get_tunnel_sync(bigip) == 'enable':
            self.system_helper.set_tunnel_sync(bigip, enabled=False)

        LOG.debug('Connected to iControl %s @ %s ver %s.%s'
                  % (self.conf.icontrol_username, hostname,
                     major_version, minor_version))
        return bigip

    def _validate_ha(self, first_bigip):
        # if there was only one address supplied and
        # this is not a standalone device, get the
        # devices trusted by this device. """
        device_group_name = None
        if self.conf.f5_ha_type == 'standalone':
            if len(self.hostnames) != 1:
                raise f5ex.BigIPClusterInvalidHA(
                    'HA mode is standalone and %d hosts found.'
                    % len(self.hostnames))
        elif self.conf.f5_ha_type == 'pair':
            device_group_name = self.cluster_manager.\
                get_device_group(first_bigip)
            if len(self.hostnames) != 2:
                mgmt_addrs = []
                devices = self.cluster_manager.devices(first_bigip,
                                                       device_group_name)
                for device in devices:
                    mgmt_addrs.append(
                        self.cluster_manager.get_mgmt_addr_by_device(device))
                self.hostnames = mgmt_addrs
            if len(self.hostnames) != 2:
                raise f5ex.BigIPClusterInvalidHA(
                    'HA mode is pair and %d hosts found.'
                    % len(self.hostnames))
        elif self.conf.f5_ha_type == 'scalen':
            device_group_name = self.cluster_manager.\
                get_device_group(first_bigip)
            if len(self.hostnames) < 2:
                mgmt_addrs = []
                devices = self.cluster_manager.devices(first_bigip,
                                                       device_group_name)
                for device in devices:
                    mgmt_addrs.append(
                        self.cluster_manager.get_mgmt_addr_by_device(
                            first_bigip, device))
                self.hostnames = mgmt_addrs
        return device_group_name

    def _init_agent_config(self, local_ips):
        # Init agent config
        icontrol_endpoints = {}
        for host in self.__bigips:
            hostbigip = self.__bigips[host]
            ic_host = {}
            ic_host['version'] = self.system_helper.get_version(hostbigip)
            ic_host['device_name'] = hostbigip.device_name
            ic_host['platform'] = self.system_helper.get_platform(hostbigip)
            ic_host['serial_number'] = self.system_helper.get_serial_number(
                hostbigip)
            icontrol_endpoints[host] = ic_host

        self.agent_configurations['tunneling_ips'] = local_ips
        self.agent_configurations['icontrol_endpoints'] = icontrol_endpoints

        if self.network_builder:
            self.agent_configurations['bridge_mappings'] = \
                self.network_builder.interface_mapping

    def generate_capacity_score(self, capacity_policy=None):
        """Generate the capacity score of connected devices """
        return 0

    def set_context(self, context):
        # Context to keep for database access
        if self.network_builder:
            self.network_builder.set_context(context)

    def set_plugin_rpc(self, plugin_rpc):
        # Provide Plugin RPC access
        self.plugin_rpc = plugin_rpc

    def set_tunnel_rpc(self, tunnel_rpc):
        # Provide FDB Connector with ML2 RPC access
        if self.network_builder:
            self.network_builder.set_tunnel_rpc(tunnel_rpc)

    def set_l2pop_rpc(self, l2pop_rpc):
        # Provide FDB Connector with ML2 RPC access
        if self.network_builder:
            self.network_builder.set_l2pop_rpc(l2pop_rpc)

    def exists(self, service):
        # Check that service exists"""
        return True

    def flush_cache(self):
        # Remove cached objects so they can be created if necessary
        for bigip in self.get_all_bigips():
            bigip.assured_networks = []
            bigip.assured_tenant_snat_subnets = {}
            bigip.assured_gateway_subnets = []

    @serialized('create_loadbalancer')
    @is_connected
    def create_loadbalancer(self, loadbalancer, service):
        """Create virtual server"""
        self._common_service_handler(service)

    @serialized('update_loadbalancer')
    @is_connected
    def update_loadbalancer(self, old_loadbalancer, loadbalancer, service):
        """Update virtual server"""
        LOG.debug("Updating loadbalancer")
        self._common_service_handler(service)

    @serialized('delete_loadbalancer')
    @is_connected
    def delete_loadbalancer(self, loadbalancer, service):
        """Delete loadbalancer"""
        LOG.debug("Deleting loadbalancer")
        self._common_service_handler(service, True)

    @serialized('create_listener')
    @is_connected
    def create_listener(self, listener, service):
        """Create virtual server"""
        LOG.debug("Creating listener")
        self._common_service_handler(service)

    @serialized('update_listener')
    @is_connected
    def update_listener(self, old_listener, listener, service):
        """Update virtual server"""
        LOG.debug("Updating listener")
        self._common_service_handler(service)

    @serialized('delete_listener')
    @is_connected
    def delete_listener(self, listener, service):
        """Delete virtual server"""
        LOG.debug("Deleting listener")
        self._common_service_handler(service)

    @serialized('create_pool')
    @is_connected
    def create_pool(self, pool, service):
        """Create lb pool"""
        LOG.debug("Creating pool")
        self._common_service_handler(service)

    @serialized('update_pool')
    @is_connected
    def update_pool(self, old_pool, pool, service):
        """Update lb pool"""
        LOG.debug("Updating pool")
        self._common_service_handler(service)

    @serialized('delete_pool')
    @is_connected
    def delete_pool(self, pool, service):
        """Delete lb pool"""
        LOG.debug("Deleting pool")
        self._common_service_handler(service)

    @serialized('create_member')
    @is_connected
    def create_member(self, member, service):
        """Create pool member"""
        LOG.debug("Creating member")
        self._common_service_handler(service)

    @serialized('update_member')
    @is_connected
    def update_member(self, old_member, member, service):
        """Update pool member"""
        LOG.debug("Updating member")
        self._common_service_handler(service)

    @serialized('delete_member')
    @is_connected
    def delete_member(self, member, service):
        """Delete pool member"""
        LOG.debug("Deleting member")
        self._common_service_handler(service)

    @serialized('create_health_monitor')
    @is_connected
    def create_health_monitor(self, health_monitor, service):
        """Create pool health monitor"""
        LOG.debug("Creating health monitor")
        self._common_service_handler(service)

    @serialized('update_health_monitor')
    @is_connected
    def update_health_monitor(self, old_health_monitor,
                              health_monitor, service):
        """Update pool health monitor"""
        LOG.debug("Updating health monitor")
        self._common_service_handler(service)

    @serialized('delete_health_monitor')
    @is_connected
    def delete_health_monitor(self, health_monitor, service):
        """Delete pool health monitor"""
        LOG.debug("Deleting health monitor")
        self._common_service_handler(service)

    @is_connected
    def get_stats(self, service):
        """Get service stats"""
        # use pool stats because the pool_id is the
        # the service definition...
        stats = {}
        stats[lb_const.STATS_IN_BYTES] = 0
        stats[lb_const.STATS_OUT_BYTES] = 0
        stats[lb_const.STATS_ACTIVE_CONNECTIONS] = 0
        stats[lb_const.STATS_TOTAL_CONNECTIONS] = 0
        # add a members stats return dictionary
        members = {}
        for hostbigip in self.get_all_bigips():
            # It appears that stats are collected for pools in a pending delete
            # state which means that if those messages are queued (or delayed)
            # it can result in the process of a stats request after the pool
            # and tenant are long gone. Check if the tenant exists.
            if not service['pool'] or not hostbigip.system.folder_exists(
                    OBJ_PREFIX + service['pool']['tenant_id']):
                return None
            pool = service['pool']
            pool_stats = hostbigip.pool.get_statistics(
                name=pool['id'],
                folder=pool['tenant_id'],
                config_mode=self.conf.icontrol_config_mode)
            if 'STATISTIC_SERVER_SIDE_BYTES_IN' in pool_stats:
                stats[lb_const.STATS_IN_BYTES] += \
                    pool_stats['STATISTIC_SERVER_SIDE_BYTES_IN']
                stats[lb_const.STATS_OUT_BYTES] += \
                    pool_stats['STATISTIC_SERVER_SIDE_BYTES_OUT']
                stats[lb_const.STATS_ACTIVE_CONNECTIONS] += \
                    pool_stats['STATISTIC_SERVER_SIDE_CURRENT_CONNECTIONS']
                stats[lb_const.STATS_TOTAL_CONNECTIONS] += \
                    pool_stats['STATISTIC_SERVER_SIDE_TOTAL_CONNECTIONS']
                # are there members to update status
                if 'members' in service:
                    # only query BIG-IP® pool members if they
                    # not in a state indicating provisioning or error
                    # provisioning the pool member
                    some_members_require_status_update = False
                    update_if_status = [plugin_const.ACTIVE,
                                        plugin_const.DOWN,
                                        plugin_const.INACTIVE]
                    if plugin_const.ACTIVE not in update_if_status:
                        update_if_status.append(plugin_const.ACTIVE)

                    for member in service['members']:
                        if member['status'] in update_if_status:
                            some_members_require_status_update = True
                    # are we have members who are in a
                    # state to update there status
                    if some_members_require_status_update:
                        # query pool members on each BIG-IP
                        monitor_states = \
                            hostbigip.pool.get_members_monitor_status(
                                name=pool['id'],
                                folder=pool['tenant_id'],
                                config_mode=self.conf.icontrol_config_mode
                            )
                        for member in service['members']:
                            if member['status'] in update_if_status:
                                # create the entry for this
                                # member in the return status
                                # dictionary set to ACTIVE
                                if not member['id'] in members:
                                    members[member['id']] = \
                                        {'status': plugin_const.INACTIVE}
                                # check if it down or up by monitor
                                # and update the status
                                for state in monitor_states:
                                    # matched the pool member
                                    # by address and port number
                                    if member['address'] == \
                                            strip_domain_address(
                                            state['addr']) and \
                                            int(member['protocol_port']) == \
                                            int(state['port']):
                                        # if the monitor says member is up
                                        if state['state'] == \
                                                'MONITOR_STATUS_UP' or \
                                           state['state'] == \
                                                'MONITOR_STATUS_UNCHECKED':
                                            # set ACTIVE as long as the
                                            # status was not set to 'DOWN'
                                            # on another BIG-IP
                                            if members[
                                                member['id']]['status'] != \
                                                    'DOWN':
                                                if member['admin_state_up']:
                                                    members[member['id']][
                                                        'status'] = \
                                                        plugin_const.ACTIVE
                                                else:
                                                    members[member['id']][
                                                        'status'] = \
                                                        plugin_const.INACTIVE
                                        else:
                                            members[member['id']]['status'] = \
                                                plugin_const.DOWN
        stats['members'] = members
        return stats

    @serialized('remove_orphans')
    def remove_orphans(self, all_loadbalancers):
        """Remove out-of-date configuration on big-ips """
        existing_tenants = []
        existing_lbs = []
        for loadbalancer in all_loadbalancers:
            existing_tenants.append(loadbalancer['tenant_id'])
            existing_lbs.append(loadbalancer['lb_id'])

        for bigip in self.get_all_bigips():
            bigip.pool.purge_orphaned_pools(existing_lbs)
        for bigip in self.get_all_bigips():
            bigip.system.purge_orphaned_folders_contents(existing_tenants)

        for bigip in self.get_all_bigips():
            bigip.system.purge_orphaned_folders(existing_tenants)

    def fdb_add(self, fdb):
        # Add (L2toL3) forwarding database entries
        self.remove_ips_from_fdb_update(fdb)
        for bigip in self.get_all_bigips():
            self.network_builder.add_bigip_fdb(bigip, fdb)

    def fdb_remove(self, fdb):
        # Remove (L2toL3) forwarding database entries
        self.remove_ips_from_fdb_update(fdb)
        for bigip in self.get_all_bigips():
            self.network_builder.remove_bigip_fdb(bigip, fdb)

    def fdb_update(self, fdb):
        # Update (L2toL3) forwarding database entries
        self.remove_ips_from_fdb_update(fdb)
        for bigip in self.get_all_bigips():
            self.network_builder.update_bigip_fdb(bigip, fdb)

    # remove ips from fdb update so we do not try to
    # add static arps for them because we do not have
    # enough information to determine the route domain
    def remove_ips_from_fdb_update(self, fdb):
        for network_id in fdb:
            network = fdb[network_id]
            mac_ips_by_vtep = network['ports']
            for vtep in mac_ips_by_vtep:
                mac_ips = mac_ips_by_vtep[vtep]
                for mac_ip in mac_ips:
                    mac_ip[1] = None

    def tunnel_update(self, **kwargs):
        # Tunnel Update from Neutron Core RPC
        pass

    def tunnel_sync(self):
        # Only sync when supported types are present
        if not [i for i in self.agent_configurations['tunnel_types']
                if i in ['gre', 'vxlan']]:
            return

        tunnel_ips = []
        for bigip in self.get_all_bigips():
            if bigip.local_ip:
                tunnel_ips.append(bigip.local_ip)

        self.network_builder.tunnel_sync(tunnel_ips)

    @serialized('sync')
    @is_connected
    def sync(self, service):
        """Sync service defintion to device"""
        # plugin_rpc may not be set when unit testing
        if self.plugin_rpc:
            # Get the latest service. It may have changed.
            service = self.plugin_rpc.get_service_by_loadbalancer_id(
                service['loadbalancer']['id']
            )
        if service['loadbalancer']:
            self._common_service_handler(service)
        else:
            LOG.debug("Attempted sync of deleted pool")

    @serialized('backup_configuration')
    @is_connected
    def backup_configuration(self):
        # Save Configuration on Devices
        for bigip in self.get_all_bigips():
            LOG.debug('_backup_configuration: saving device %s.'
                      % bigip.hostname)
            self.cluster_manager.save_config(bigip)

    def _service_exists(self, service):
        # Returns whether the bigip has a pool for the service
        if not service['loadbalancer']:
            return False

        # bigip = self.get_bigip()
        # return bigip.pool.exists(
        #        name=service['pool']['id'],
        #        folder=service['pool']['tenant_id'],
        #        config_mode=self.conf.icontrol_config_mode)
        return True

    def _common_service_handler(self, service, delete_partition=False):
        # Assure that the service is configured on bigip(s)
        start_time = time()

        if not service['loadbalancer']:
            LOG.error("_common_service_handler: Service loadbalancer is None")
            return

        try:
            self.tenant_manager.assure_tenant_created(service)
            LOG.debug("    _assure_tenant_created took %.5f secs" %
                      (time() - start_time))

            traffic_group = self.service_to_traffic_group(service)

            LOG.debug("XXXXXXXXXX: traffic group created ")
            if self.network_builder:
                start_time = time()
                try:
                    self.network_builder.prep_service_networking(
                        service, traffic_group)
                except Exception as exc:
                    LOG.error("Exception: icontrol_driver: %s", exc.message)
                    service['loadbalancer']['provisioning_status'] = \
                        plugin_const.ERROR
                    raise

                if time() - start_time > .001:
                    LOG.debug("    _prep_service_networking "
                              "took %.5f secs" % (time() - start_time))

            all_subnet_hints = {}
            LOG.debug("XXXXXXXXXX: getting bigip configs")
            for bigip in self.get_config_bigips():
                # check_for_delete_subnets:
                #     keep track of which subnets we should check to delete
                #     for a deleted vip or member
                # do_not_delete_subnets:
                #     If we add an IP to a subnet we must not delete the subnet
                all_subnet_hints[bigip.device_name] = \
                    {'check_for_delete_subnets': {},
                     'do_not_delete_subnets': []}

            LOG.debug("XXXXXXXXX: Pre assure service")
            self.lbaas_builder.assure_service(service,
                                              traffic_group,
                                              all_subnet_hints)
            LOG.debug("XXXXXXXXX: Post assure service")

            if self.network_builder:
                start_time = time()
                self.network_builder.post_service_networking(
                    service, all_subnet_hints)
                LOG.debug("    _post_service_networking took %.5f secs" %
                          (time() - start_time))

            # only delete partition if loadbalancer is being deleted
            if delete_partition:
                self.tenant_manager.assure_tenant_cleanup(service,
                                                          all_subnet_hints)
        except Exception as err:
            LOG.exception(err)

        finally:
            self._update_service_status(service)

    def _update_service_status(self, service):
        """Update status of objects in OpenStack """
        if not self.plugin_rpc:
            LOG.error("Cannot update status in Neutron without "
                      "RPC handler.")
            return

        if 'members' in service:
            # Call update_members_status
            self._update_member_status(service['members'])
        if 'healthmonitors' in service:
            # Call update_monitor_status
            self._update_health_monitor_status(
                service['healthmonitors']
            )
        if 'pools' in service:
            # Call update_pool_status
            self._update_pool_status(
                service['pools']
            )
        if 'listeners' in service:
            # Call update_listener_status
            self._update_listener_status(
                service['listeners']
            )
        self._update_loadbalancer_status(
            service['loadbalancer']
        )

    def _update_member_status(self, members):
        """Update member status in OpenStack """
        for member in members:
            if 'provisioning_status' in member:
                provisioning_status = member['provisioning_status']
                if (provisioning_status == plugin_const.PENDING_CREATE or
                        provisioning_status == plugin_const.PENDING_UPDATE):
                        self.plugin_rpc.update_member_status(
                            member['id'],
                            plugin_const.ACTIVE,
                            lb_const.ONLINE
                        )
                elif provisioning_status == plugin_const.PENDING_DELETE:
                    self.plugin_rpc.member_destroyed(
                        member['id'])
                elif provisioning_status == plugin_const.ERROR:
                    self.plugin_rpc.update_member_status(member['id'])

    def _update_health_monitor_status(self, health_monitors):
        """Update pool monitor status in OpenStack """
        for health_monitor in health_monitors:
            if 'provisioning_status' in health_monitor:
                provisioning_status = health_monitor['provisioning_status']
                if (provisioning_status == plugin_const.PENDING_CREATE or
                        provisioning_status == plugin_const.PENDING_UPDATE):
                        self.plugin_rpc.update_health_monitor_status(
                            health_monitor['id'],
                            plugin_const.ACTIVE,
                            lb_const.ONLINE
                        )
                elif provisioning_status == plugin_const.PENDING_DELETE:
                    self.plugin_rpc.health_monitor_destroyed(
                        health_monitor['id'])
                elif provisioning_status == plugin_const.ERROR:
                    self.plugin_rpc.update_health_monitor_status(
                        health_monitor['id'])

    @log_helpers.log_method_call
    def _update_pool_status(self, pools):
        """Update pool status in OpenStack """
        for pool in pools:
            if 'provisioning_status' in pool:
                provisioning_status = pool['provisioning_status']
                if (provisioning_status == plugin_const.PENDING_CREATE or
                        provisioning_status == plugin_const.PENDING_UPDATE):
                        self.plugin_rpc.update_pool_status(
                            pool['id'],
                            plugin_const.ACTIVE,
                            lb_const.ONLINE
                        )
                elif provisioning_status == plugin_const.PENDING_DELETE:
                    self.plugin_rpc.pool_destroyed(
                        pool['id'])
                elif provisioning_status == plugin_const.ERROR:
                    self.plugin_rpc.update_pool_status(pool['id'])

    @log_helpers.log_method_call
    def _update_listener_status(self, listeners):
        """Update listener status in OpenStack """
        for listener in listeners:
            if 'provisioning_status' in listener:
                provisioning_status = listener['provisioning_status']
                if (provisioning_status == plugin_const.PENDING_CREATE or
                        provisioning_status == plugin_const.PENDING_UPDATE):
                        self.plugin_rpc.update_listener_status(
                            listener['id'],
                            plugin_const.ACTIVE,
                            lb_const.ONLINE
                        )
                elif provisioning_status == plugin_const.PENDING_DELETE:
                    self.plugin_rpc.listener_destroyed(
                        listener['id'])
                elif provisioning_status == plugin_const.ERROR:
                    self.plugin_rpc.update_listener_status(listener['id'])

    @log_helpers.log_method_call
    def _update_loadbalancer_status(self, loadbalancer):
        """Update loadbalancer status in OpenStack """
        provisioning_status = loadbalancer['provisioning_status']

        if (provisioning_status == plugin_const.PENDING_CREATE or
                provisioning_status == plugin_const.PENDING_UPDATE):
            operational_status = lb_const.ONLINE
            if self.disconnected_service_polling.enabled:
                # operational status will be set by the disconnected
                # service polling thread if that mode is enabled
                operational_status = lb_const.OFFLINE
            self.plugin_rpc.update_loadbalancer_status(
                loadbalancer['id'],
                plugin_const.ACTIVE,
                operational_status)
        elif provisioning_status == plugin_const.PENDING_DELETE:
            self.plugin_rpc.loadbalancer_destroyed(
                loadbalancer['id'])
        elif provisioning_status == plugin_const.ERROR:
            self.plugin_rpc.update_loadbalancer_status(
                loadbalancer['id'])
        else:
            LOG.error('Loadbalancer provisioning status is invalid')

    def service_to_traffic_group(self, service):
        # Hash service tenant id to index of traffic group
        return self.tenant_to_traffic_group(
            service['loadbalancer']['tenant_id'])

    def tenant_to_traffic_group(self, tenant_id):
        # Hash tenant id to index of traffic group
        hexhash = hashlib.md5(tenant_id).hexdigest()
        tg_index = int(hexhash, 16) % len(self.__traffic_groups)
        return self.__traffic_groups[tg_index]

    def get_bigip(self):
        # Get one consistent big-ip
        hostnames = sorted(self.__bigips)
        for i in range(len(hostnames)):
            try:
                bigip = self.__bigips[hostnames[i]]
                return bigip
            except urllib2.URLError:
                pass
        raise urllib2.URLError('cannot communicate to any bigips')

    def get_bigip_hosts(self):
        # Get all big-ips hostnames under management
        return self.__bigips

    def get_all_bigips(self):
        # Get all big-ips under management
        return self.__bigips.values()

    def get_config_bigips(self):
        # Return a list of big-ips that need to be configured.
        #    In replication sync mode, we configure all big-ips
        #    individually. In autosync mode we only use one big-ip
        #    and then sync the configuration to the other big-ips.
        if self.conf.f5_sync_mode == 'replication':
            return self.get_all_bigips()
        else:
            return [self.get_bigip()]

    def get_inbound_throughput(self, bigip, global_statistics=None):
        pass

    def get_outbound_throughput(self, bigip, global_statistics=None):
        pass

    def get_throughput(self, bigip=None, global_statistics=None):
        pass

    def get_active_connections(self, bigip=None, global_statistics=None):
        pass

    def get_ssltps(self, bigip=None, global_statistics=None):
        pass

    def get_node_count(self, bigip=None, global_statistics=None):
        pass

    def get_clientssl_profile_count(self, bigip=None, global_statistics=None):
        pass

    def get_tenant_count(self, bigip=None, global_statistics=None):
        pass

    def get_tunnel_count(self, bigip=None, global_statistics=None):
        pass

    def get_vlan_count(self, bigip=None, global_statistics=None):
        pass

    def get_route_domain_count(self, bigip=None, global_statistics=None):
        pass

    def _init_traffic_groups(self, bigip):
        self.__traffic_groups = self.cluster_manager.get_traffic_groups(bigip)
        if 'traffic-group-local-only' in self.__traffic_groups:
            self.__traffic_groups.remove('traffic-group-local-only')
        self.__traffic_groups.sort()

    def sync_if_clustered(self):
        # sync device group if not in replication mode
        if self.conf.f5_ha_type == 'standalone' or \
                self.conf.f5_sync_mode == 'replication' or \
                len(self.get_all_bigips()) < 2:
            return
        bigip = self.get_bigip()
        self._sync_with_retries(bigip)

    def _sync_with_retries(self, bigip, force_now=False,
                           attempts=4, retry_delay=130):
        # sync device group
        for attempt in range(1, attempts + 1):
            LOG.debug('Syncing Cluster... attempt %d of %d'
                      % (attempt, attempts))
            try:
                if attempt != 1:
                    force_now = False
                self.cluster_manager.sync(bigip.device_group_name,
                                          force_now=force_now)
                LOG.debug('Cluster synced.')
                return
            except Exception as exc:
                LOG.error('ERROR: Cluster sync failed: %s' % exc)
                if attempt == attempts:
                    raise
                LOG.error('Wait another %d seconds for devices '
                          'to recover from failed sync.' % retry_delay)
                greenthread.sleep(retry_delay)

    def _validate_bigip_version(self, bigip, hostname):
        # Ensure the BIG-IP® has sufficient version
        major_version = self.system_helper.get_major_version(bigip)
        if major_version < f5const.MIN_TMOS_MAJOR_VERSION:
            raise f5ex.MajorVersionValidateFailed(
                'Device %s must be at least TMOS %s.%s'
                % (hostname, f5const.MIN_TMOS_MAJOR_VERSION,
                   f5const.MIN_TMOS_MINOR_VERSION))
        minor_version = self.system_helper.get_minor_version(bigip)
        if minor_version < f5const.MIN_TMOS_MINOR_VERSION:
            raise f5ex.MinorVersionValidateFailed(
                'Device %s must be at least TMOS %s.%s'
                % (hostname, f5const.MIN_TMOS_MAJOR_VERSION,
                   f5const.MIN_TMOS_MINOR_VERSION))
        return major_version, minor_version<|MERGE_RESOLUTION|>--- conflicted
+++ resolved
@@ -272,7 +272,6 @@
         help='OpenStack user password for Keystone authentication.'
     ),
     cfg.StrOpt(
-<<<<<<< HEAD
         'f5_network_segment_physical_network', default=None,
         help='Name of physical network to use for discovery of segment ID'
     ),
@@ -283,12 +282,12 @@
     cfg.IntOpt(
         'f5_network_segment_gross_timeout', default=300,
         help='Seconds to wait for a virtual server to become connected'
-=======
+    ),
+    cfg.IntOpt(
         'f5_parent_ssl_profile',
         default='clientssl',
         help='Parent profile used when creating client SSL profiles '
         'for listeners with TERMINATED_HTTPS protocols.'
->>>>>>> 8c0acd12
     )
 ]
 
