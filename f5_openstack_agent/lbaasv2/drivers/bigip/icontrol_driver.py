--- conflicted
+++ resolved
@@ -334,15 +334,11 @@
         self.operational = False  # overrides base, same value
         self.driver_name = 'f5-lbaasv2-icontrol'
 
-<<<<<<< HEAD
-        # BIG-IP containers
-=======
         #
         # BIG-IP® containers
         #
 
         # BIG-IPs which currectly active
->>>>>>> 82d5bbb9
         self.__bigips = {}
         self.__last_connect_attempt = None
 
@@ -525,14 +521,9 @@
                 'icontrol_endpoints'][hostname]['status_message'] = ''
 
     def _init_bigips(self):
-<<<<<<< HEAD
-        # Connect to all BIG-IPs
-        if self.connected:
-=======
         # Connect to all BIG-IP®s
         if self.operational:
             LOG.debug('iControl driver reports connection is operational')
->>>>>>> 82d5bbb9
             return
         LOG.debug('initializing communications to BIG-IPs')
         try:
