--- conflicted
+++ resolved
@@ -430,23 +430,6 @@
             LOG.error("exception in intializing driver %s" % str(exc))
             self._set_agent_status(False)
 
-<<<<<<< HEAD
-        endpoints = self.agent_configurations['icontrol_endpoints']
-        for ic_host in endpoints.keys():
-            hostbigip = self.__bigips[ic_host]
-            mac_addrs = [mac_addr for interface, mac_addr in
-                         hostbigip.device_interfaces.items()
-                         if interface != "mgmt"]
-            ports = self.plugin_rpc.get_ports_for_mac_addresses(
-                mac_addresses=mac_addrs)
-            if ports:
-                self.agent_configurations['nova_managed'] = True
-            else:
-                self.agent_configurations['nova_managed'] = False
-
-        if self.network_builder:
-            self.network_builder.post_init()
-=======
     def connect(self):
         # initialize communications wiht BIG-IP via iControl
         try:
@@ -455,7 +438,6 @@
             LOG.error("exception in intializing communications to BIG-IPs %s"
                       % str(exc))
             self._set_agent_status(False)
->>>>>>> 16c34449
 
     def _init_bigip_managers(self):
 
@@ -890,23 +872,6 @@
                     'HA mode is pair and 1 hosts found.')
         return device_group_name
 
-<<<<<<< HEAD
-    def _init_agent_config(self, local_ips):
-        # Init agent config
-        icontrol_endpoints = {}
-        for host in self.__bigips:
-            hostbigip = self.__bigips[host]
-            ic_host = {}
-            ic_host['version'] = self.system_helper.get_version(hostbigip)
-            ic_host['device_name'] = hostbigip.device_name
-            ic_host['platform'] = self.system_helper.get_platform(hostbigip)
-            ic_host['serial_number'] = self.system_helper.get_serial_number(
-                hostbigip)
-            icontrol_endpoints[host] = ic_host
-
-        self.agent_configurations['tunneling_ips'] = local_ips
-        self.agent_configurations['icontrol_endpoints'] = icontrol_endpoints
-=======
     def _validate_ha_operational(self, bigip):
         if self.conf.f5_ha_type == 'standalone':
             return True
@@ -932,7 +897,6 @@
                 return True
             else:
                 return True
->>>>>>> 16c34449
 
     def _init_agent_config(self, bigip):
         # Init agent config
