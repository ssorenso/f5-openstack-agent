--- conflicted
+++ resolved
@@ -99,11 +99,8 @@
 
         for listener in listeners:
             svc = {"loadbalancer": loadbalancer,
-<<<<<<< HEAD
                    "listener": listener,
                    "networks": networks}
-=======
-                   "listener": listener}
             if listener['provisioning_status'] == plugin_const.PENDING_UPDATE:
                 if 'old_listener' in service:
                     # Check if the update includes a name change.
@@ -125,8 +122,6 @@
                                 plugin_const.ERROR
                             raise f5_ex.VirtualServerDeleteException(
                                 err.message)
-
->>>>>>> bc2b2fbe
             if listener['provisioning_status'] != plugin_const.PENDING_DELETE:
                 try:
                     # create_listener() will do an update if VS exists
