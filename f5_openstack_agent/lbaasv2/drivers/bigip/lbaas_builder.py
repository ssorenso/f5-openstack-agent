# coding=utf-8
# Copyright 2014-2016 F5 Networks Inc.
#
# Licensed under the Apache License, Version 2.0 (the "License");
# you may not use this file except in compliance with the License.
# You may obtain a copy of the License at
#
#    http://www.apache.org/licenses/LICENSE-2.0
#
# Unless required by applicable law or agreed to in writing, software
# distributed under the License is distributed on an "AS IS" BASIS,
# WITHOUT WARRANTIES OR CONDITIONS OF ANY KIND, either express or implied.
# See the License for the specific language governing permissions and
# limitations under the License.
#

from time import time

from oslo_log import log as logging

from neutron.plugins.common import constants as plugin_const

from f5_openstack_agent.lbaasv2.drivers.bigip import exceptions as f5_ex
from f5_openstack_agent.lbaasv2.drivers.bigip import l7policy_service
from f5_openstack_agent.lbaasv2.drivers.bigip import listener_service
from f5_openstack_agent.lbaasv2.drivers.bigip import pool_service
from f5_openstack_agent.lbaasv2.drivers.bigip import virtual_address

from requests import HTTPError

LOG = logging.getLogger(__name__)


class LBaaSBuilder(object):
    # F5® LBaaS Driver using iControl® for BIG-IP® to
    # create objects (vips, pools) - not using an iApp®."""

    def __init__(self, conf, driver, l2_service=None):
        self.conf = conf
        self.driver = driver
        self.l2_service = l2_service
        self.service_adapter = driver.service_adapter
        self.listener_builder = listener_service.ListenerServiceBuilder(
            self.service_adapter,
            driver.cert_manager,
            conf.f5_parent_ssl_profile)
        self.pool_builder = pool_service.PoolServiceBuilder(
            self.service_adapter
        )
        self.l7service = l7policy_service.L7PolicyService(conf)

    def assure_service(self, service, traffic_group, all_subnet_hints):
        """Assure that a service is configured on the BIGIP."""
        start_time = time()
        LOG.debug("Starting assure_service")

        self._assure_loadbalancer_created(service, all_subnet_hints)

        self._assure_listeners_created(service)

        self._assure_l7policies_created(service)

        self._assure_l7rules_created(service)

        self._assure_pools_created(service)

        self._assure_monitors(service)

        self._assure_members(service, all_subnet_hints)

        self._assure_pools_deleted(service)

        self._assure_l7rules_deleted(service)

        self._assure_l7policies_deleted(service)

        self._assure_listeners_deleted(service)

        self._assure_loadbalancer_deleted(service)

        LOG.debug("    _assure_service took %.5f secs" %
                  (time() - start_time))
        return all_subnet_hints

    def _assure_loadbalancer_created(self, service, all_subnet_hints):
        if 'loadbalancer' not in service:
            return
        bigips = self.driver.get_config_bigips()
        loadbalancer = service["loadbalancer"]

        vip_address = virtual_address.VirtualAddress(
            self.service_adapter,
            loadbalancer)
        for bigip in bigips:
            vip_address.assure(bigip)

        if self.driver.l3_binding:
            loadbalancer = service["loadbalancer"]
            self.driver.l3_binding.bind_address(
                subnet_id=loadbalancer["vip_subnet_id"],
                ip_address=loadbalancer["vip_address"])

        self._update_subnet_hints(loadbalancer["provisioning_status"],
                                  loadbalancer["vip_subnet_id"],
                                  loadbalancer["network_id"],
                                  all_subnet_hints,
                                  False)

    def _assure_listeners_created(self, service):
        if 'listeners' not in service:
            return

        listeners = service["listeners"]
        loadbalancer = service["loadbalancer"]
        networks = service["networks"]
        bigips = self.driver.get_config_bigips()

        for listener in listeners:
            svc = {"loadbalancer": loadbalancer,
                   "listener": listener,
                   "networks": networks}
            if listener['provisioning_status'] == plugin_const.PENDING_UPDATE:
                if 'old_listener' in service:
                    # Delete existing VS and proceed with creating a new VS
                    # to ensure that name changes, SSL profile changes,
                    # etc. are handled correctly.
                    old_svc = {"loadbalancer": loadbalancer,
                               "listener": service["old_listener"]}
                    try:
                        self.listener_builder.delete_listener(old_svc, bigips)
                    except Exception as err:
                        listener['provisioning_status'] = plugin_const.ERROR
                        raise f5_ex.VirtualServerDeleteException(err.message)

            if listener['provisioning_status'] != plugin_const.PENDING_DELETE:
                try:
                    # create_listener() will do an update if VS exists
                    self.listener_builder.create_listener(svc, bigips)
                    listener['operating_status'] = \
                        svc['listener']['operating_status']
                except Exception as err:
                    loadbalancer['provisioning_status'] = plugin_const.ERROR
                    listener['provisioning_status'] = plugin_const.ERROR
                    raise f5_ex.VirtualServerCreationException(err.message)

    def _assure_pools_created(self, service):
        if "pools" not in service:
            return

        pools = service["pools"]
        loadbalancer = service["loadbalancer"]

        bigips = self.driver.get_config_bigips()

        for pool in pools:
            if pool['provisioning_status'] != plugin_const.PENDING_DELETE:
                svc = {"loadbalancer": loadbalancer,
                       "pool": pool}

                try:
                    # create pool
                    self.pool_builder.create_pool(svc, bigips)

                    # assign pool name to virtual
                    pool_name = self.service_adapter.init_pool_name(
                        loadbalancer, pool)

                    # get associated listeners for pool
                    for listener in pool['listeners']:
                        svc['listener'] = \
                            self.get_listener_by_id(service, listener['id'])
                        self.listener_builder.update_listener_pool(
                            svc, pool_name["name"], bigips)

                        # update virtual sever pool name, session persistence
                        self.listener_builder.update_session_persistence(
                            svc, bigips)
                except HTTPError as err:
                    if err.response.status_code != 409:
                        pool['provisioning_status'] = plugin_const.ERROR
                        loadbalancer['provisioning_status'] = (
                            plugin_const.ERROR)
                        raise f5_ex.PoolCreationException(err.message)

                except Exception as err:
                    pool['provisioning_status'] = plugin_const.ERROR
                    loadbalancer['provisioning_status'] = plugin_const.ERROR
                    raise f5_ex.PoolCreationException(err.message)

    def _assure_monitors(self, service):
        if not (("pools" in service) and ("healthmonitors" in service)):
            return

        monitors = service["healthmonitors"]
        loadbalancer = service["loadbalancer"]
        bigips = self.driver.get_config_bigips()

        for monitor in monitors:
            svc = {"loadbalancer": loadbalancer,
                   "healthmonitor": monitor,
                   "pool": self.get_pool_by_id(service, monitor["pool_id"])}
            if monitor['provisioning_status'] == plugin_const.PENDING_DELETE:
                try:
                    self.pool_builder.delete_healthmonitor(svc, bigips)
                except Exception as err:
                    monitor['provisioning_status'] = plugin_const.ERROR
                    raise f5_ex.MonitorDeleteException(err.message)
            else:
                try:
                    self.pool_builder.create_healthmonitor(svc, bigips)
                except HTTPError as err:
                    if err.response.status_code != 409:
                        # pool['provisioning_status'] = plugin_const.ERROR
                        loadbalancer['provisioning_status'] = (
                            plugin_const.ERROR
                        )
                        raise f5_ex.MonitorCreationException(err.message)
                    else:
                        self.pool_builder.update_healthmonitor(svc, bigips)
                except Exception as err:
                    monitor['provisioning_status'] = plugin_const.ERROR
                    raise f5_ex.MonitorCreationException(err.message)

    def _assure_members(self, service, all_subnet_hints):
        if not (("pools" in service) and ("members" in service)):
            return

        members = service["members"]
        loadbalancer = service["loadbalancer"]
        bigips = self.driver.get_config_bigips()

        for member in members:
            pool = self.get_pool_by_id(service, member["pool_id"])
            svc = {"loadbalancer": loadbalancer,
                   "member": member,
                   "pool": pool}
            # delete member if pool is being deleted
            if member['provisioning_status'] == plugin_const.PENDING_DELETE or\
                    pool['provisioning_status'] == plugin_const.PENDING_DELETE:
                try:
                    self.pool_builder.delete_member(svc, bigips)
                except Exception as err:
                    member['provisioning_status'] = plugin_const.ERROR
                    raise f5_ex.MemberDeleteException(err.message)
            else:
                try:
                    self.pool_builder.create_member(svc, bigips)
                except HTTPError as err:
                    if err.response.status_code != 409:
                        # FIXME(RB)
                        # pool['provisioning_status'] = plugin_const.ERROR
                        loadbalancer['provisioning_status'] = (
                            plugin_const.ERROR
                        )
                        raise f5_ex.MemberCreationException(err.message)
                    else:
                        self.pool_builder.update_member(svc, bigips)
                except Exception as err:
                    member['provisioning_status'] = plugin_const.ERROR
                    raise f5_ex.MemberCreateException(err.message)

            self._update_subnet_hints(member["provisioning_status"],
                                      member["subnet_id"],
                                      member["network_id"],
                                      all_subnet_hints,
                                      True)

    def _assure_loadbalancer_deleted(self, service):
        if (service['loadbalancer']['provisioning_status'] !=
                plugin_const.PENDING_DELETE):
            return

        loadbalancer = service["loadbalancer"]
        bigips = self.driver.get_config_bigips()

        if self.driver.l3_binding:
            self.driver.l3_binding.unbind_address(
                subnet_id=loadbalancer["vip_subnet_id"],
                ip_address=loadbalancer["vip_address"])

        vip_address = virtual_address.VirtualAddress(
            self.service_adapter,
            loadbalancer)

        for bigip in bigips:
            vip_address.assure(bigip, delete=True)

    def _assure_pools_deleted(self, service):
        if 'pools' not in service:
            return

        pools = service["pools"]
        loadbalancer = service["loadbalancer"]
        bigips = self.driver.get_config_bigips()

        for pool in pools:
            # Is the pool being deleted?
            if pool['provisioning_status'] == plugin_const.PENDING_DELETE:
                svc = {"loadbalancer": loadbalancer,
                       "pool": pool}

                try:

                    # update listeners for pool
                    for listener in pool['listeners']:
                        svc['listener'] = \
                            self.get_listener_by_id(service, listener['id'])

                        # remove pool name from virtual before deleting pool
                        self.listener_builder.update_listener_pool(
                            svc, "", bigips)

                        self.listener_builder.remove_session_persistence(
                            svc, bigips)

                    # delete pool
                    self.pool_builder.delete_pool(svc, bigips)

                except Exception as err:
                    pool['provisioning_status'] = plugin_const.ERROR
                    raise f5_ex.PoolDeleteException(err.message)

    def _assure_listeners_deleted(self, service):
        if 'listeners' not in service:
            return

        listeners = service["listeners"]
        loadbalancer = service["loadbalancer"]
        bigips = self.driver.get_config_bigips()

        for listener in listeners:
            if listener['provisioning_status'] == plugin_const.PENDING_DELETE:
                svc = {"loadbalancer": loadbalancer,
                       "listener": listener}
                try:
                    self.listener_builder.delete_listener(svc, bigips)
                except Exception as err:
                    listener['provisioning_status'] = plugin_const.ERROR
                    raise f5_ex.VirtualServerDeleteException(err.message)

    @staticmethod
    def _check_monitor_delete(service):
        # If the pool is being deleted, then delete related objects
        if service['pool']['status'] == plugin_const.PENDING_DELETE:
            # Everything needs to be go with the pool, so overwrite
            # service state to appropriately remove all elements
            service['vip']['status'] = plugin_const.PENDING_DELETE
            for member in service['members']:
                member['status'] = plugin_const.PENDING_DELETE
            for monitor in service['pool']['health_monitors_status']:
                monitor['status'] = plugin_const.PENDING_DELETE

    @staticmethod
    def get_pool_by_id(service, pool_id):
        if "pools" in service:
            pools = service["pools"]
            for pool in pools:
                if pool["id"] == pool_id:
                    return pool
        return None

    @staticmethod
    def get_listener_by_id(service, listener_id):
        if "listeners" in service:
            listeners = service["listeners"]
            for listener in listeners:
                if listener["id"] == listener_id:
                    return listener
        return None

    def _update_subnet_hints(self, status, subnet_id,
                             network_id, all_subnet_hints, is_member):
        bigips = self.driver.get_config_bigips()
        for bigip in bigips:
            subnet_hints = all_subnet_hints[bigip.device_name]

            if status == plugin_const.PENDING_CREATE or \
                    status == plugin_const.PENDING_UPDATE:
                if subnet_id in subnet_hints['check_for_delete_subnets']:
                    del subnet_hints['check_for_delete_subnets'][subnet_id]
                if subnet_id not in subnet_hints['do_not_delete_subnets']:
                    subnet_hints['do_not_delete_subnets'].append(subnet_id)

            elif status == plugin_const.PENDING_DELETE:
                if subnet_id not in subnet_hints['do_not_delete_subnets']:
                    subnet_hints['check_for_delete_subnets'][subnet_id] = \
                        {'network_id': network_id,
                         'subnet_id': subnet_id,
                         'is_for_member': is_member}

    def listener_exists(self, bigip, service):
        """Test the existence of the listener defined by service."""
        try:
            # Throw an exception if the listener does not exist.
            self.listener_builder.get_listener(service, bigip)
        except HTTPError as err:
            LOG.debug("Virtual service service discovery error, %s." %
                      err.message)
            return False

        return True

<<<<<<< HEAD
    def _assure_l7policies_created(self, service):
        if 'l7policies' not in service:
            return

        bigips = self.driver.get_config_bigips()
        l7policies = service['l7policies']
        for l7policy in l7policies:
            if l7policy['provisioning_status'] != plugin_const.PENDING_DELETE:
                try:
                    self.l7service.create_l7policy(l7policy, service, bigips)
                except Exception as err:
                    l7policy['provisioning_status'] = plugin_const.ERROR
                    raise f5_ex.L7PolicyCreationException(err.message)

    def _assure_l7policies_deleted(self, service):
        if 'l7policies' not in service:
            return

        bigips = self.driver.get_config_bigips()
        l7policies = service['l7policies']
        for l7policy in l7policies:
            if l7policy['provisioning_status'] == plugin_const.PENDING_DELETE:
                try:
                    # Note: use update_l7policy because a listener can have
                    # multiple policies
                    self.l7service.update_l7policy(l7policy, service, bigips)
                except Exception as err:
                    l7policy['provisioning_status'] = plugin_const.ERROR
                    raise f5_ex.L7PolicyDeleteException(err.message)

    def _assure_l7rules_created(self, service):
        if 'l7policy_rules' not in service:
            return

        bigips = self.driver.get_config_bigips()
        l7rules = service['l7policy_rules']
        for l7rule in l7rules:
            if l7rule['provisioning_status'] != plugin_const.PENDING_DELETE:
                try:
                    self.l7service.create_l7rule(l7rule, service, bigips)
                except Exception as err:
                    l7rule['provisioning_status'] = plugin_const.ERROR
                    raise f5_ex.L7PolicyCreationException(err.message)

    def _assure_l7rules_deleted(self, service):
        if 'l7policy_rules' not in service:
            return

        bigips = self.driver.get_config_bigips()
        l7rules = service['l7policy_rules']
        for l7rule in l7rules:
            if l7rule['provisioning_status'] == plugin_const.PENDING_DELETE:
                try:
                    self.l7service.bigips = self.driver.get_config_bigips()
                    self.l7service.delete_l7rule(l7rule, service, bigips)
                except Exception as err:
                    l7rule['provisioning_status'] = plugin_const.ERROR
                    raise f5_ex.L7PolicyDeleteException(err.message)
=======
    def get_listener_stats(self, service, stats):
        """Get statistics for a loadbalancer service.

        Sums values for stats defined in stats dictionary for all listeners
        defined in service object. For example, if loadbalancer has two
        listeners and stats defines a stat 'clientside.bitsIn' as a key, the
        sum of all pools' clientside.bitsIn will be returned in stats.

        Provisioning status is ignored -- PENDING_DELETE objects are
        included.

        :param service: defines loadbalancer and set of pools.
        :param stats: a dictionary that defines which stats to get.
        Should be initialized by caller with 0 values.
        :return: stats are appended to input stats dict (i.e., contains
        the sum of given stats for all BIG-IPs).
        """

        listeners = service["listeners"]
        loadbalancer = service["loadbalancer"]
        bigips = self.driver.get_config_bigips()

        collected_stats = {}
        for stat in stats:
            collected_stats[stat] = 0

        for listener in listeners:
            svc = {"loadbalancer": loadbalancer, "listener": listener}
            vs_stats = self.listener_builder.get_stats(svc, bigips, stats)
            for stat in stats:
                collected_stats[stat] += vs_stats[stat]

        return collected_stats
>>>>>>> c3beff91
<|MERGE_RESOLUTION|>--- conflicted
+++ resolved
@@ -400,7 +400,6 @@
 
         return True
 
-<<<<<<< HEAD
     def _assure_l7policies_created(self, service):
         if 'l7policies' not in service:
             return
@@ -459,7 +458,7 @@
                 except Exception as err:
                     l7rule['provisioning_status'] = plugin_const.ERROR
                     raise f5_ex.L7PolicyDeleteException(err.message)
-=======
+
     def get_listener_stats(self, service, stats):
         """Get statistics for a loadbalancer service.
 
@@ -492,5 +491,4 @@
             for stat in stats:
                 collected_stats[stat] += vs_stats[stat]
 
-        return collected_stats
->>>>>>> c3beff91
+        return collected_stats