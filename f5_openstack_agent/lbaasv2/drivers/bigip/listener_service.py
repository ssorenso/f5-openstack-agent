# coding=utf-8
# Copyright 2014-2016 F5 Networks Inc.
#
# Licensed under the Apache License, Version 2.0 (the "License");
# you may not use this file except in compliance with the License.
# You may obtain a copy of the License at
#
#    http://www.apache.org/licenses/LICENSE-2.0
#
# Unless required by applicable law or agreed to in writing, software
# distributed under the License is distributed on an "AS IS" BASIS,
# WITHOUT WARRANTIES OR CONDITIONS OF ANY KIND, either express or implied.
# See the License for the specific language governing permissions and
# limitations under the License.
#

from oslo_log import log as logging

from f5_openstack_agent.lbaasv2.drivers.bigip.disconnected_service import \
    DisconnectedService
from f5_openstack_agent.lbaasv2.drivers.bigip import resource_helper
from f5_openstack_agent.lbaasv2.drivers.bigip import ssl_profile

LOG = logging.getLogger(__name__)


class ListenerServiceBuilder(object):
    """Create LBaaS v2 Listener on BIG-IP®s.

    Handles requests to create, update, delete LBaaS v2 listener
    objects on one or more BIG-IP® systems. Maps LBaaS listener
    defined in service object to a BIG-IP® virtual server.
    """

    def __init__(self, service_adapter, cert_manager, parent_ssl_profile=None):
        self.cert_manager = cert_manager
        self.disconnected_service = DisconnectedService()
        self.parent_ssl_profile = parent_ssl_profile
        self.vs_helper = resource_helper.BigIPResourceHelper(
            resource_helper.ResourceType.virtual)
        self.service_adapter = service_adapter
        LOG.debug("ListenerServiceBuilder: using parent_ssl_profile %s ",
                  parent_ssl_profile)

    def create_listener(self, service, bigips):
        """Create listener on set of BIG-IP®s.

        Creates a BIG-IP® virtual server to represent an LBaaS
        Listener object.

        :param service: Dictionary which contains a both a listener
        and load balancer definition.
        :param bigips: Array of BigIP class instances to create Listener.
        """
        vip = self.service_adapter.get_virtual(service)
        tls = self.service_adapter.get_tls(service)
        if tls:
            tls['name'] = vip['name']
            tls['partition'] = vip['partition']

<<<<<<< HEAD
        # start the virtual server on a disconnected network if the neutron
        # network does not yet exist
        if not self.disconnected_service.is_service_connected(service):
            network_name = DisconnectedService.network_name
            vip['vlansEnabled'] = True
            vip['vlans'] = [
                '/%s/%s' % (vip['partition'], network_name)
            ]

=======
        network_id = service['loadbalancer']['network_id']
>>>>>>> d6d45265
        for bigip in bigips:
            self.service_adapter.get_vlan(vip, bigip, network_id)
            self.vs_helper.create(bigip, vip)

            if tls:
                self.add_ssl_profile(tls, bigip)

        # Traffic group is added after create in order to take adavantage
        # of BIG-IP® defaults.
        traffic_group = self.service_adapter.get_traffic_group(service)
        if traffic_group:
            for bigip in bigips:
                self.vs_helper.update(bigip, traffic_group)

    def get_listener(self, service, bigip):
        """Retrieve BIG-IP® virtual from a single BIG-IP® system.

        :param service: Dictionary which contains a both a listener
        and load balancer definition.
        :param bigip: Array of BigIP class instances to create Listener.
        """
        vip = self.service_adapter.get_virtual_name(service)
        obj = self.vs_helper.load(bigip=bigip,
                                  name=vip["name"],
                                  partition=vip["partition"])
        return obj

    def delete_listener(self, service, bigips):
        """Delete Listener from a set of BIG-IP® systems.

        Deletes virtual server that represents a Listener object.

        :param service: Dictionary which contains a both a listener
        and load balancer definition.
        :param bigips: Array of BigIP class instances to delete Listener.
        """
        vip = self.service_adapter.get_virtual_name(service)
        tls = self.service_adapter.get_tls(service)
        if tls:
            tls['name'] = vip['name']
            tls['partition'] = vip['partition']

        for bigip in bigips:
            self.vs_helper.delete(bigip,
                                  name=vip["name"],
                                  partition=vip["partition"])

            # delete ssl profiles
            self.remove_ssl_profiles(tls, bigip)

    def add_ssl_profile(self, tls, bigip):
        # add profile to virtual server
        vip = {'name': tls['name'],
               'partition': tls['partition']}

        if "default_tls_container_id" in tls:
            container_ref = tls["default_tls_container_id"]
            self.create_ssl_profile(
                container_ref, bigip, vip, True)

        if "sni_containers" in tls and tls["sni_containers"]:
            for container in tls["sni_containers"]:
                container_ref = container["tls_container_id"]
                self.create_ssl_profile(container_ref, bigip, vip, False)

    def create_ssl_profile(self, container_ref, bigip, vip, sni_default=False):
        cert = self.cert_manager.get_certificate(container_ref)
        key = self.cert_manager.get_private_key(container_ref)
        name = self.cert_manager.get_name(container_ref,
                                          self.service_adapter.prefix)

        try:
            # upload cert/key and create SSL profile
            ssl_profile.SSLProfileHelper.create_client_ssl_profile(
                bigip,
                name,
                cert,
                key,
                sni_default=sni_default,
                parent_profile=self.parent_ssl_profile)
        finally:
            del cert
            del key

        # add ssl profile to virtual server
        self._add_profile(vip, name, bigip, context='clientside')

    def update_listener(self, service, bigips):
        """Update Listener from a single BIG-IP® system.

        Updates virtual servers that represents a Listener object.

        :param service: Dictionary which contains a both a listener
        and load balancer definition.
        :param bigips: Array of BigIP class instances to update.
        """
        vip = self.service_adapter.get_virtual(service)

        for bigip in bigips:
            self.vs_helper.update(bigip, vip)

    def update_listener_pool(self, service, name, bigips):
        """Update virtual server's default pool attribute.

        Sets the virutal server's pool attribute to the name of the
        pool (or empty when deleting pool). For LBaaS, this should be
        call when the pool is created.

        :param service: Dictionary which contains a listener, pool,
        and load balancer definition.
        :param name: Name of pool (empty string to unset).
        :param bigips: Array of BigIP class instances to update.
        """
        vip = self.service_adapter.get_virtual_name(service)
        vip["pool"] = name
        for bigip in bigips:
            v = bigip.tm.ltm.virtuals.virtual
            if v.exists(name=vip["name"], partition=vip["partition"]):
                obj = v.load(name=vip["name"], partition=vip["partition"])
                obj.update(**vip)

    def update_session_persistence(self, service, bigips):
        """Update session persistence for virtual server.

        Handles setting persistence type and creating associated
        profiles if necessary. This should be called when the pool
        is created because LBaaS pools define persistence types, not
        listener objects.

        :param service: Dictionary which contains a listener, pool,
        and load balancer definition.
        :param bigips: Array of BigIP class instances to update.
        """
        pool = service["pool"]
        if "session_persistence" in pool and pool['session_persistence']:
            vip = self.service_adapter.get_virtual_name(service)
            persistence = pool['session_persistence']
            persistence_type = persistence['type']
            vip_persist = self.service_adapter.get_session_persistence(service)
            for bigip in bigips:
                if persistence_type == 'HTTP_COOKIE':
                    self._add_profile(vip, 'http', bigip)
                elif persistence_type == 'APP_COOKIE':
                    self._add_profile(vip, 'http', bigip)
                    if 'cookie_name' in persistence:
                        self._add_cookie_persist_rule(vip, persistence, bigip)

                # profiles must be added before setting profile attribute
                self.vs_helper.update(bigip, vip_persist)
                LOG.debug("Set persist %s" % vip["name"])

    def _add_profile(self, vip, profile_name, bigip, context='all'):
        """Adds profile to virtual server instance. Assumes Common.

        :param vip: Dictionary which contains name and partition of
        virtual server.
        :param profile_name: Name of profile to add.
        :param bigip: Single BigIP instances to update.
        """
        v = bigip.tm.ltm.virtuals.virtual
        obj = v.load(name=vip["name"], partition=vip["partition"])
        p = obj.profiles_s
        profiles = p.get_collection()

        # see if profile exists
        for profile in profiles:
            if profile.name == profile_name:
                return

        # not found -- add profile (assumes Common partition)
        p.profiles.create(name=profile_name, context=context)
        LOG.debug("Created profile %s" % profile_name)

    def _add_cookie_persist_rule(self, vip, persistence, bigip):
        """Adds cookie persist rules to virtual server instance.

        :param vip: Dictionary which contains name and partition of
        virtual server.
        :param persistence: Persistence definition.
        :param bigip: Single BigIP instances to update.
        """
        cookie_name = persistence['cookie_name']
        rule_def = self._create_app_cookie_persist_rule(cookie_name)
        rule_name = 'app_cookie_' + vip['name']

        r = bigip.tm.ltm.rules.rule
        if not r.exists(name=rule_name, partition=vip["partition"]):
            r.create(name=rule_name,
                     apiAnonymous=rule_def,
                     partition=vip["partition"])
            LOG.debug("Created rule %s" % rule_name)

        u = bigip.tm.ltm.persistences.universals.universal
        if not u.exists(name=rule_name, partition=vip["partition"]):
            u.create(name=rule_name,
                     rule=rule_name,
                     partition=vip["partition"])
            LOG.debug("Created persistence universal %s" % rule_name)

    def _create_app_cookie_persist_rule(self, cookiename):
        """Creates cookie persistence rule.

        :param cookiename: Name to substitute in rule.
        """
        rule_text = "when HTTP_REQUEST {\n"
        rule_text += " if { [HTTP::cookie " + str(cookiename)
        rule_text += "] ne \"\" }{\n"
        rule_text += "     persist uie [string tolower [HTTP::cookie \""
        rule_text += cookiename + "\"]] 3600\n"
        rule_text += " }\n"
        rule_text += "}\n\n"
        rule_text += "when HTTP_RESPONSE {\n"
        rule_text += " if { [HTTP::cookie \"" + str(cookiename)
        rule_text += "\"] ne \"\" }{\n"
        rule_text += "     persist add uie [string tolower [HTTP::cookie \""
        rule_text += cookiename + "\"]] 3600\n"
        rule_text += " }\n"
        rule_text += "}\n\n"
        return rule_text

    def remove_session_persistence(self, service, bigips):
        """Resest persistence for virtual server instance.

        Clears persistence and deletes profiles.

        :param service: Dictionary which contains a listener, pool
        and load balancer definition.
        :param bigips: Single BigIP instances to update.
        """
        pool = service["pool"]
        if "session_persistence" in pool and pool['session_persistence']:
            vip = self.service_adapter.get_virtual_name(service)
            vip["persist"] = []
            vip["fallbackPersistence"] = ""
            persistence = pool['session_persistence']
            persistence_type = persistence['type']

            for bigip in bigips:
                # remove persistence
                self.vs_helper.update(bigip, vip)
                LOG.debug("Cleared session persistence for %s" % vip["name"])

                # remove profiles and rules
                if persistence_type == 'HTTP_COOKIE':
                    self._remove_profile(vip, 'http', bigip)
                elif persistence_type == 'APP_COOKIE':
                    self._remove_profile(vip, 'http', bigip)
                    if 'cookie_name' in persistence:
                        self._remove_cookie_persist_rule(
                            vip, bigip)

    def remove_ssl_profiles(self, tls, bigip):

        if "default_tls_container_id" in tls and \
                tls["default_tls_container_id"]:
            container_ref = tls["default_tls_container_id"]
            i = container_ref.rindex("/") + 1
            name = self.service_adapter.prefix + container_ref[i:]
            self._remove_ssl_profile(name, bigip)

        if "sni_containers" in tls and tls["sni_containers"]:
            for container in tls["sni_containers"]:
                container_ref = container["tls_container_id"]
                i = container_ref.rindex("/") + 1
                name = self.service_adapter.prefix + container_ref[i:]
                self._remove_ssl_profile(name, bigip)

    def _remove_ssl_profile(self, name, bigip):
        """Deletes profile.

        :param name: Name of profile to delete.
        :param bigip: Single BigIP instances to update.
        """
        try:
            ssl_client_profile = bigip.tm.ltm.profile.client_ssls.client_ssl
            if ssl_client_profile.exists(name=name, partition='Common'):
                obj = ssl_client_profile.load(name=name, partition='Common')
                obj.delete()

        except Exception as err:
            # Not necessarily an error -- profile might be referenced
            # by another virtual server.
            LOG.warn(
                "Unable to delete profile %s. "
                "Response message: %s." % (name, err.message))

    def _remove_profile(self, vip, profile_name, bigip):
        """Deletes profile.

        :param vip: Dictionary which contains name and partition of
        virtual server.
        :param profile_name: Name of profile to delete.
        :param bigip: Single BigIP instances to update.
        """
        try:
            v = bigip.tm.ltm.virtuals.virtual
            obj = v.load(name=vip["name"], partition=vip["partition"])
            p = obj.profiles_s
            profiles = p.get_collection()

            # see if profile exists
            for profile in profiles:
                if profile.name == profile_name:
                    pr = p.profiles.load(name=profile_name)
                    pr.delete()
                    LOG.debug("Deleted profile %s" % profile.name)
                    return
        except Exception as err:
            # Not necessarily an error -- profile might be referenced
            # by another virtual server.
            LOG.warn(
                "Unable to delete profile %s. "
                "Response message: %s." % (profile_name, err.message))

    def _remove_cookie_persist_rule(self, vip, bigip):
        """Deletes cookie persist rule.

        :param vip: Dictionary which contains name and partition of
        virtual server.
        :param bigip: Single BigIP instances to update.
        """
        rule_name = 'app_cookie_' + vip['name']

        u = bigip.tm.ltm.persistences.universals.universal
        if u.exists(name=rule_name, partition=vip["partition"]):
            obj = u.load(name=rule_name, partition=vip["partition"])
            obj.delete()
            LOG.debug("Deleted persistence universal %s" % rule_name)

        r = bigip.tm.ltm.rules.rule
        if r.exists(name=rule_name, partition=vip["partition"]):
            obj = r.load(name=rule_name, partition=vip["partition"])
            obj.delete()
            LOG.debug("Deleted rule %s" % rule_name)<|MERGE_RESOLUTION|>--- conflicted
+++ resolved
@@ -58,7 +58,6 @@
             tls['name'] = vip['name']
             tls['partition'] = vip['partition']
 
-<<<<<<< HEAD
         # start the virtual server on a disconnected network if the neutron
         # network does not yet exist
         if not self.disconnected_service.is_service_connected(service):
@@ -68,9 +67,7 @@
                 '/%s/%s' % (vip['partition'], network_name)
             ]
 
-=======
         network_id = service['loadbalancer']['network_id']
->>>>>>> d6d45265
         for bigip in bigips:
             self.service_adapter.get_vlan(vip, bigip, network_id)
             self.vs_helper.create(bigip, vip)
