"""Agent manager to handle plugin to agent RPC and periodic tasks."""
# coding=utf-8
# Copyright 2016 F5 Networks Inc.
#
# Licensed under the Apache License, Version 2.0 (the "License");
# you may not use this file except in compliance with the License.
# You may obtain a copy of the License at
#
#    http://www.apache.org/licenses/LICENSE-2.0
#
# Unless required by applicable law or agreed to in writing, software
# distributed under the License is distributed on an "AS IS" BASIS,
# WITHOUT WARRANTIES OR CONDITIONS OF ANY KIND, either express or implied.
# See the License for the specific language governing permissions and
# limitations under the License.
#

import datetime
import sys
import uuid

from oslo_config import cfg
from oslo_log import helpers as log_helpers
from oslo_log import log as logging
import oslo_messaging
from oslo_service import loopingcall
from oslo_service import periodic_task
from oslo_utils import importutils

from neutron.agent import rpc as agent_rpc
from neutron.common import topics
from neutron import context as ncontext
from neutron.plugins.ml2.drivers.l2pop import rpc as l2pop_rpc
from neutron_lbaas.services.loadbalancer import constants as lb_const
from neutron_lib import constants as plugin_const
from neutron_lib import exceptions as q_exception

from f5_openstack_agent.lbaasv2.drivers.bigip import constants_v2
from f5_openstack_agent.lbaasv2.drivers.bigip import plugin_rpc


LOG = logging.getLogger(__name__)

# XXX OPTS is used in (at least) agent.py Maybe move/rename to agent.py
OPTS = [
    cfg.IntOpt(
        'periodic_interval',
        default=10,
        help='Seconds between periodic task runs'
    ),
    cfg.BoolOpt(
        'start_agent_admin_state_up',
        default=True,
        help='Should the agent force its admin_state_up to True on boot'
    ),
    cfg.StrOpt(  # XXX should we use this with internal classes?
        'f5_bigip_lbaas_device_driver',  # XXX maybe remove "device" and "f5"?
        default=('f5_openstack_agent.lbaasv2.drivers.bigip.icontrol_driver.'
                 'iControlDriver'),
        help=('The driver used to provision BigIPs')
    ),
    cfg.BoolOpt(
        'l2_population',
        default=False,
        help=('Use L2 Populate service for fdb entries on the BIG-IP')
    ),
    cfg.BoolOpt(
        'f5_global_routed_mode',
        default=True,
        help=('Disable all L2 and L3 integration in favor of global routing')
    ),
    cfg.BoolOpt(
        'use_namespaces',
        default=True,
        help=('Allow overlapping IP addresses for tenants')
    ),
    cfg.BoolOpt(
        'f5_snat_mode',
        default=True,
        help=('use SNATs, not direct routed mode')
    ),
    cfg.IntOpt(
        'f5_snat_addresses_per_subnet',
        default=1,
        help=('Interface and VLAN for the VTEP overlay network')
    ),
    cfg.StrOpt(
        'agent_id',
        default=None,
        help=('static agent ID to use with Neutron')
    ),
    cfg.StrOpt(
        'static_agent_configuration_data',
        default=None,
        help=('static name:value entries to add to the agent configurations')
    ),
    cfg.IntOpt(
        'service_resync_interval',
        default=300,
        help=('Number of seconds between service refresh checks')
    ),
    cfg.StrOpt(
        'environment_prefix',
        default='Project',
        help=('The object name prefix for this environment')
    ),
    cfg.BoolOpt(
        'environment_specific_plugin',
        default=True,
        help=('Use environment specific plugin topic')
    ),
    cfg.IntOpt(
        'environment_group_number',
        default=1,
        help=('Agent group number for the environment')
    ),
    cfg.DictOpt(
        'capacity_policy',
        default={},
        help=('Metrics to measure capacity and their limits')
    ),
    cfg.IntOpt(
        'f5_pending_services_timeout',
        default=60,
        help=(
            'Amount of time to wait for a pending service to become active')
    ),
    cfg.IntOpt(
        'f5_errored_services_timeout',
        default=60,
        help=(
            'Amount of time to wait for a errored service to become active')
    )
]

PERIODIC_TASK_INTERVAL = 10


class LogicalServiceCache(object):
    """Manage a cache of known services."""

    class Service(object):  # XXX maybe promote/use this class elsewhere?
        """Inner classes used to hold values for weakref lookups."""

        def __init__(self, port_id, loadbalancer_id, tenant_id, agent_host):
            self.port_id = port_id
            self.loadbalancer_id = loadbalancer_id
            self.tenant_id = tenant_id
            self.agent_host = agent_host

        def __eq__(self, other):
            return self.__dict__ == other.__dict__

        def __hash__(self):
            return hash(
                (self.port_id,
                 self.loadbalancer_id,
                 self.tenant_id,
                 self.agent_host)
            )

    def __init__(self):
        """Initialize Service cache object."""
        LOG.debug("Initializing LogicalServiceCache")
        self.services = {}

    @property
    def size(self):
        """Return the number of services cached."""
        return len(self.services)

    def put(self, service, agent_host):
        """Add a service to the cache."""
        port_id = service['loadbalancer'].get('vip_port_id', None)
        loadbalancer_id = service['loadbalancer']['id']
        tenant_id = service['loadbalancer']['tenant_id']
        if loadbalancer_id not in self.services:
            s = self.Service(port_id, loadbalancer_id, tenant_id, agent_host)
            self.services[loadbalancer_id] = s
        else:
            s = self.services[loadbalancer_id]
            s.tenant_id = tenant_id
            s.port_id = port_id
            s.agent_host = agent_host

    def remove(self, service):
        """Remove a service from the cache."""
        if not isinstance(service, self.Service):
            loadbalancer_id = service['loadbalancer']['id']
        else:
            loadbalancer_id = service.loadbalancer_id
        if loadbalancer_id in self.services:
            del(self.services[loadbalancer_id])

    def remove_by_loadbalancer_id(self, loadbalancer_id):
        """Remove service by providing the loadbalancer id."""
        if loadbalancer_id in self.services:
            del(self.services[loadbalancer_id])

    def get_by_loadbalancer_id(self, loadbalancer_id):
        """Retreive service by providing the loadbalancer id."""
        return self.services.get(loadbalancer_id, None)

    def get_loadbalancer_ids(self):
        """Return a list of cached loadbalancer ids."""
        return self.services.keys()

    def get_tenant_ids(self):
        """Return a list of tenant ids in the service cache."""
        tenant_ids = {}
        for service in self.services:
            tenant_ids[service.tenant_id] = 1
        return tenant_ids.keys()

    def get_agent_hosts(self):
        """Return a list of agent ids stored in the service cache."""
        agent_hosts = {}
        for service in self.services:
            agent_hosts[service.agent_host] = 1
        return agent_hosts.keys()


class LbaasAgentManager(periodic_task.PeriodicTasks):  # b --> B
    """Periodic task that is an endpoint for plugin to agent RPC."""

    RPC_API_VERSION = '1.0'

    target = oslo_messaging.Target(version='1.0')

    def __init__(self, conf):
        """Initialize LbaasAgentManager."""
        super(LbaasAgentManager, self).__init__(conf)
        LOG.debug("Initializing LbaasAgentManager")
        LOG.debug("runtime environment: %s" % sys.version)

        self.conf = conf
        self.context = ncontext.get_admin_context_without_session()
        self.serializer = None

        global PERIODIC_TASK_INTERVAL
        PERIODIC_TASK_INTERVAL = self.conf.periodic_interval

        # Create the cache of provisioned services
        self.cache = LogicalServiceCache()
        self.last_resync = datetime.datetime.now()
        self.needs_resync = False
        self.plugin_rpc = None
        self.tunnel_rpc = None
        self.l2_pop_rpc = None
        self.state_rpc = None
        self.pending_services = {}

        self.service_resync_interval = conf.service_resync_interval
        LOG.debug('setting service resync intervl to %d seconds' %
                  self.service_resync_interval)

        # Set the agent ID
        if self.conf.agent_id:
            self.agent_host = self.conf.agent_id
            LOG.debug('setting agent host to %s' % self.agent_host)
        else:
<<<<<<< HEAD
            self.agent_host = conf.host

        # Load the iControl driver.
        self._load_driver(conf)
=======
            # If not set statically, add the driver agent env hash
            agent_hash = str(
                uuid.uuid5(uuid.NAMESPACE_DNS,
                           self.conf.environment_prefix +
                           '.' + self.lbdriver.hostnames[0])
                )
            self.agent_host = conf.host + ":" + agent_hash
            LOG.debug('setting agent host to %s' % self.agent_host)
>>>>>>> 82d5bbb9

        # Initialize agent configurations
        agent_configurations = (
            {'environment_prefix': self.conf.environment_prefix,
             'environment_group_number': self.conf.environment_group_number,
             'global_routed_mode': self.conf.f5_global_routed_mode}
        )
        if self.conf.static_agent_configuration_data:
            entries = str(self.conf.static_agent_configuration_data).split(',')
            for entry in entries:
                nv = entry.strip().split(':')
                if len(nv) > 1:
                    agent_configurations[nv[0]] = nv[1]

        # Initialize agent-state to a default values
        self.admin_state_up = self.conf.start_agent_admin_state_up

        self.agent_state = {
            'binary': constants_v2.AGENT_BINARY_NAME,
            'host': self.agent_host,
            'topic': constants_v2.TOPIC_LOADBALANCER_AGENT_V2,
            'agent_type': lb_const.AGENT_TYPE_LOADBALANCERV2,
            'l2_population': self.conf.l2_population,
            'start_flag': True,
            'configurations': agent_configurations
        }

<<<<<<< HEAD
        self.admin_state_up = True

        # Set iControl driver context for RPC.
        self.lbdriver.set_context(self.context)

        # Setup RPC:
=======
        # Setup RPC for communications to and from controller
>>>>>>> 82d5bbb9
        self._setup_rpc()

        # Load the driver.
        self._load_driver(conf)

        # Set driver context for RPC.
        self.lbdriver.set_context(self.context)
        # Allow the driver to make callbacks to the LBaaS driver plugin
        self.lbdriver.set_plugin_rpc(self.plugin_rpc)
        # Allow the driver to update tunnel endpoints
        self.lbdriver.set_tunnel_rpc(self.tunnel_rpc)
        # Allow the driver to update forwarding records in the SDN
        self.lbdriver.set_l2pop_rpc(self.l2_pop_rpc)
        # Allow the driver to force and agent state report to the controller
        self.lbdriver.set_agent_report_state(self._report_state)

        # Set the flag to resync tunnels/services
        self.needs_resync = True

        # Mark this agent admin_state_up per startup policy
        if(self.admin_state_up):
            self.plugin_rpc.set_agent_admin_state(self.admin_state_up)

        # Start state reporting of agent to Neutron
        report_interval = self.conf.AGENT.report_interval
        if report_interval:
            heartbeat = loopingcall.FixedIntervalLoopingCall(
                self._report_state)
            heartbeat.start(interval=report_interval)

    def _load_driver(self, conf):
        self.lbdriver = None

        LOG.debug('loading LBaaS driver %s' %
                  conf.f5_bigip_lbaas_device_driver)
        try:
            self.lbdriver = importutils.import_object(
                conf.f5_bigip_lbaas_device_driver,
                self.conf)
            return
        except ImportError as ie:
            msg = ('Error importing loadbalancer device driver: %s error %s'
                   % (conf.f5_bigip_lbaas_device_driver, repr(ie)))
            LOG.error(msg)
            raise SystemExit(msg)

    def _setup_rpc(self):

        #
        # Setting up outbound (callbacks) communications from agent
        #

        # setup the topic to send oslo messages RPC calls
        # from this agent to the controller
        topic = constants_v2.TOPIC_PROCESS_ON_HOST_V2
        if self.conf.environment_specific_plugin:
            topic = topic + '_' + self.conf.environment_prefix
            LOG.debug('agent in %s environment will send callbacks to %s'
                      % (self.conf.environment_prefix, topic))

        # create our class we will use to send callbacks to the controller
        # for processing by the driver plugin
        self.plugin_rpc = plugin_rpc.LBaaSv2PluginRPC(
            topic,
            self.context,
            self.conf.environment_prefix,
            self.conf.environment_group_number,
            self.agent_host
        )

        #
        # Setting up outbound communcations with the neutron agent extension
        #
        self.state_rpc = agent_rpc.PluginReportStateAPI(topic)

        #
        # Setting up all inbound notifications and outbound callbacks
        # for standard neutron agent services:
        #
        #     tunnel_sync - used to advertise the driver VTEP endpoints
        #                   and optionally learn about other VTEP endpoints
        #
        #     update - used to get updates to agent state triggered by
        #              the controller, like setting admin_state_up
        #              the agent
        #
        #     l2_populateion - used to get updates on neturon SDN topology
        #                      changes
        #
        #  We only establish notification if we care about L2/L3 updates
        #

        if not self.conf.f5_global_routed_mode:

            # notifications when tunnel endpoints get added
            self.tunnel_rpc = agent_rpc.PluginApi(topics.PLUGIN)

            # define which controler notifications the agent comsumes
            consumers = [[constants_v2.TUNNEL, topics.UPDATE]]

            # if we are dynamically changing tunnel peers,
            # register to recieve and send notificatoins via RPC
            if self.conf.l2_population:
                # communications of notifications from the
                # driver to neutron for SDN topology changes
                self.l2_pop_rpc = l2pop_rpc.L2populationAgentNotifyAPI()

                # notification of SDN topology updates from the
                # controller by adding to the general consumer list
                consumers.append(
                    [topics.L2POPULATION, topics.UPDATE, self.agent_host]
                )

            # kick off the whole RPC process by creating
            # a connection to the message bus
            self.endpoints = [self]
            self.connection = agent_rpc.create_consumers(
                self.endpoints,
                topics.AGENT,
                consumers
            )

    def _report_state(self, force_resync=False):
        try:
            if force_resync:
                self.needs_resync = True
                self.cache.services = {}
                self.lbdriver.flush_cache()
            # use the admin_state_up to notify the
            # controller if all backend devices
            # are functioning properly. If not
            # automatically set the admin_state_up
            # for this agent to False
            if self.lbdriver:
                if not self.lbdriver.backend_integrity():
                    self.needs_resync = True
                    self.cache.services = {}
                    self.lbdriver.flush_cache()
                    self.plugin_rpc.set_agent_admin_state(False)
                    self.admin_state_up = False
                else:
                    # if we are transitioning from down to up,
                    # change the controller state for this agent
                    if not self.admin_state_up:
                        self.plugin_rpc.set_agent_admin_state(True)
                        self.admin_state_up = True

            if self.lbdriver:
                self.agent_state['configurations'].update(
                    self.lbdriver.get_agent_configurations()
                )

            # add the capacity score, used by the scheduler
            # for horizontal scaling of an environment, from
            # the driver
            if self.conf.capacity_policy:
                env_score = (
                    self.lbdriver.generate_capacity_score(
                        self.conf.capacity_policy
                    )
                )
                self.agent_state['configurations'][
                    'environment_capaciy_score'] = env_score
            else:
                self.agent_state['configurations'][
                    'environment_capacity_score'] = 0

            LOG.debug("reporting state of agent as: %s" % self.agent_state)
            self.state_rpc.report_state(self.context, self.agent_state)
            self.agent_state.pop('start_flag', None)

        except Exception as e:
            LOG.exception(("Failed to report state: " + str(e.message)))

    # callback from oslo messaging letting us know we are properly
    # connected to the message bus so we can register for inbound
    # messages to this agent
    def initialize_service_hook(self, started_by):
        """Create service hook to listen for messanges on agent topic."""
        node_topic = "%s_%s.%s" % (constants_v2.TOPIC_LOADBALANCER_AGENT_V2,
                                   self.conf.environment_prefix,
                                   self.agent_host)
        LOG.debug("Creating topic for consuming messages: %s" % node_topic)
        endpoints = [started_by.manager]
        started_by.conn.create_consumer(
            node_topic, endpoints, fanout=False)

    @periodic_task.periodic_task(spacing=PERIODIC_TASK_INTERVAL)
    def connect_driver(self, context):
        """Trigger driver connect attempts to all devices"""
        if self.lbdriver:
            self.lbdriver.connect()

    @periodic_task.periodic_task(spacing=PERIODIC_TASK_INTERVAL)
    def recover_errored_devices(self, context):
        """Try to reconnect to errored devices."""
        if self.lbdriver:
            LOG.debug("running periodic task to retry errored devices")
            self.lbdriver.recover_errored_devices()

    @periodic_task.periodic_task(
        spacing=constants_v2.UPDATE_OPERATING_STATUS_INTERVAL)
    def scrub_dead_agents_in_env_and_group(self, context):
        """Triggering a dead agent scrub on the controller."""
        LOG.debug("running periodic scrub_dead_agents_in_env_and_group")
        if not self.plugin_rpc:
            return

        self.plugin_rpc.scrub_dead_agents(self.conf.environment_prefix,
                                          self.conf.environment_group_number)

    @periodic_task.periodic_task(
        spacing=constants_v2.UPDATE_OPERATING_STATUS_INTERVAL)
    def update_operating_status(self, context):
        """Update pool member operational status from devices to controller."""
        if not self.plugin_rpc:
            return

        active_loadbalancers = \
            self.plugin_rpc.get_active_loadbalancers(host=self.agent_host)
        for loadbalancer in active_loadbalancers:
            if self.agent_host == loadbalancer['agent_host']:
                try:
                    lb_id = loadbalancer['lb_id']
                    LOG.debug(
                        'getting operating status for loadbalancer %s.', lb_id)
                    svc = self.plugin_rpc.get_service_by_loadbalancer_id(
                        lb_id)
                    self.lbdriver.update_operating_status(svc)

                except Exception as e:
                    LOG.exception('Error updating status %s.', e.message)

    # setup a period task to decide if it is time empty the local service
    # cache and resync service definitions form the controller
    @periodic_task.periodic_task(spacing=PERIODIC_TASK_INTERVAL)
    def periodic_resync(self, context):
        """Determine if it is time to resync services from controller."""
        now = datetime.datetime.now()

        # check if a resync has not been requested by the driver
        if not self.needs_resync:
            # check if we hit the resync interval
            if (now - self.last_resync).seconds > self.service_resync_interval:
                self.needs_resync = True
                LOG.debug(
                    'forcing resync of services on resync timer (%d seconds).'
                    % self.service_resync_interval)
                self.cache.services = {}
                self.last_resync = now
                self.lbdriver.flush_cache()
                LOG.debug("periodic_sync: service_resync_interval expired: %s"
                          % str(self.needs_resync))
        # resync if we need to
        if self.needs_resync:
            LOG.debug("resync required at: %s" % now)
            self.needs_resync = False
            # advertise devices as VTEPs if required
            if self.tunnel_sync():
                self.needs_resync = True
            # synchronize LBaaS objects from controller
            if self.sync_state():
                self.needs_resync = True
            # clean any objects orphaned on devices and persist configs
            if self.clean_orphaned_objects_and_save_device_config():
                self.needs_resync = True

    def tunnel_sync(self):
        """Call into driver to advertise device tunnel endpoints."""
        LOG.debug("manager:tunnel_sync: calling driver tunnel_sync")
        return self.lbdriver.tunnel_sync()

    @log_helpers.log_method_call
    def sync_state(self):
        """Synchronize device configuration from controller state."""
        resync = False

        if hasattr(self, 'lbdriver'):
            if not self.lbdriver.backend_integrity():
                return resync

        known_services = set()
        owned_services = set()
        for lb_id, service in self.cache.services.iteritems():
            known_services.add(lb_id)
            if self.agent_host == service.agent_host:
                owned_services.add(lb_id)
        now = datetime.datetime.now()

        try:
            # Get loadbalancers from the environment which are bound to
            # this agent.
            active_loadbalancers = (
                self.plugin_rpc.get_active_loadbalancers(host=self.agent_host)
            )
            active_loadbalancer_ids = set(
                [lb['lb_id'] for lb in active_loadbalancers]
            )

            LOG.debug("plugin produced the list of active loadbalancer ids: %s"
                      % list(active_loadbalancer_ids))
            LOG.debug("currently known loadbalancer ids before sync are: %s"
                      % list(known_services))

            # Validate each service we own, i.e. loadbalancers to which this
            # agent is bound, that does not exist in our service cache.
            for lb_id in active_loadbalancer_ids:
                if not self.cache.get_by_loadbalancer_id(lb_id):
                    self.validate_service(lb_id)

            errored_loadbalancers = (
                self.plugin_rpc.get_errored_loadbalancers(host=self.agent_host)
            )
            errored_loadbalancer_ids = set(
                [lb['lb_id'] for lb in errored_loadbalancers]
            )

            LOG.debug(
                "plugin produced the list of errored loadbalancer ids: %s"
                % list(errored_loadbalancer_ids))
            LOG.debug("currently known loadbalancer ids before sync are: %s"
                      % list(known_services))

            # Validate each service we own, i.e. loadbalancers to which this
            # agent is bound, that does not exist in our service cache.
            for lb_id in errored_loadbalancer_ids:
                if not self.cache.get_by_loadbalancer_id(lb_id):
                    self.validate_service(lb_id)

            # This produces a list of loadbalancers with pending tasks to
            # be performed.
            pending_loadbalancers = (
                self.plugin_rpc.get_pending_loadbalancers(host=self.agent_host)
            )
            pending_lb_ids = set(
                [lb['lb_id'] for lb in pending_loadbalancers]
            )
            LOG.debug(
                "plugin produced the list of pending loadbalancer ids: %s"
                % list(pending_lb_ids))

            for lb_id in pending_lb_ids:
                lb_pending = self.refresh_service(lb_id)
                if lb_pending:
                    if lb_id not in self.pending_services:
                        self.pending_services[lb_id] = now

                    time_added = self.pending_services[lb_id]
                    time_expired = ((now - time_added).seconds >
                                    self.conf.f5_pending_services_timeout)

                    if time_expired:
                        lb_pending = False
                        self.service_timeout(lb_id)

                if not lb_pending:
                    del self.pending_services[lb_id]

            # If there are services in the pending cache resync
            if self.pending_services:
                resync = True

            # Get a list of any cached service we now know after
            # refreshing services
            known_services = set()
            for (lb_id, service) in self.cache.services.iteritems():
                if self.agent_host == service.agent_host:
                    known_services.add(lb_id)
            LOG.debug("currently known loadbalancer ids after sync: %s"
                      % list(known_services))

        except Exception as e:
            LOG.error("Unable to sync state: %s" % e.message)
            resync = True

        return resync

    @log_helpers.log_method_call
    def validate_service(self, lb_id):

        try:
            service = self.plugin_rpc.get_service_by_loadbalancer_id(
                lb_id
            )
            self.cache.put(service, self.agent_host)
            if not self.lbdriver.service_exists(service):
                LOG.error('active loadbalancer %s is not on BIG-IP...syncing'
                          % lb_id)

                # if self.lbdriver.service_rename_required(service):
                #    self.lbdriver.service_object_teardown(service)
                #    LOG.error('active loadbalancer %s is configured with '
                #              'non-unique names on BIG-IP...rename in '
                #              'progress.'
                #              % lb_id)
                #    LOG.error('removing the service objects that are '
                #              'incorrectly named')
                # else:
                #    LOG.debug('service rename not required')

                self.lbdriver.sync(service)
            else:
                LOG.debug("Found service definition for %s" % (lb_id))
        except q_exception.NeutronException as exc:
            LOG.error("NeutronException: %s" % exc.msg)
        except Exception as exc:
            LOG.exception("Service validation error: %s" % exc.message)

    @log_helpers.log_method_call
    def refresh_service(self, lb_id):
        try:
            service = self.plugin_rpc.get_service_by_loadbalancer_id(
                lb_id
            )
            self.cache.put(service, self.agent_host)
            if self.lbdriver.sync(service):
                self.needs_resync = True
        except q_exception.NeutronException as exc:
            LOG.error("NeutronException: %s" % exc.msg)
        except Exception as e:
            LOG.error("Exception: %s" % e.message)
            self.needs_resync = True

        return self.needs_resync

    @log_helpers.log_method_call
    def service_timeout(self, lb_id):
        try:
            service = self.plugin_rpc.get_service_by_loadbalancer_id(
                lb_id
            )
            self.cache.put(service, self.agent_host)
            self.lbdriver.update_service_status(service, timed_out=True)
        except q_exception.NeutronException as exc:
            LOG.error("NeutronException: %s" % exc.msg)
        except Exception as e:
            LOG.error("Exception: %s" % e.message)

    @log_helpers.log_method_call
    def destroy_service(self, lb_id):
        """Remove the service from BIG-IP and the neutron database."""
        service = self.plugin_rpc.get_service_by_loadbalancer_id(
            lb_id
        )
        if not service:
            return

        # Force removal of this loadbalancer.
        service['loadbalancer']['provisioning_status'] = (
            plugin_const.PENDING_DELETE
        )
        try:
            self.lbdriver.delete_loadbalancer(lb_id, service)
        except q_exception.NeutronException as exc:
            LOG.error("NeutronException: %s" % exc.msg)
        except Exception as exc:
            LOG.error("Exception: %s" % exc.message)
            self.needs_resync = True
        self.cache.remove_by_loadbalancer_id(lb_id)

    @log_helpers.log_method_call
    def clean_orphaned_objects_and_save_device_config(self):

        cleaned = False

        try:
            #
            # Global cluster refresh tasks
            #

            global_agent = self.plugin_rpc.get_clusterwide_agent(
                self.conf.environment_prefix,
                self.conf.environment_group_number
            )

            if 'host' not in global_agent:
                LOG.debug('No global agent available to sync config')
                return True

            if global_agent['host'] == self.agent_host:
                LOG.debug('this agent is the global config agent')
                # We're the global agent perform global cluster tasks

                # There are two independent types of service objects
                # the LBaaS implments: 1) loadbalancers + 2) pools
                # We will first try to find any orphaned pools
                # and remove them.

                # Ask BIG-IP for all deployed loadbalancers (virtual addresses)
                lbs = self.lbdriver.get_all_deployed_loadbalancers(
                    purge_orphaned_folders=True)
                if lbs:
                    # Ask Neutron for the status of each deployed loadbalancer
                    lbs_status = self.plugin_rpc.validate_loadbalancers_state(
                        list(lbs.keys()))
                    LOG.debug('validate_loadbalancers_state returned: %s'
                              % lbs_status)
                    lbs_removed = False
                    for lbid in lbs_status:
                        # If the statu is Unknown, it no longer exists
                        # in Neutron and thus should be removed from the BIG-IP
                        if lbs_status[lbid] in ['Unknown']:
                            LOG.debug('removing orphaned loadbalancer %s'
                                      % lbid)
                            # This will remove pools, virtual servers and
                            # virtual addresses
                            self.lbdriver.purge_orphaned_loadbalancer(
                                tenant_id=lbs[lbid]['tenant_id'],
                                loadbalancer_id=lbid,
                                hostnames=lbs[lbid]['hostnames'])
                            lbs_removed = True
                    if lbs_removed:
                        # If we have removed load balancers, then scrub
                        # for tenant folders we can delete because they
                        # no longer contain loadbalancers.
                        self.lbdriver.get_all_deployed_loadbalancers(
                            purge_orphaned_folders=True)

                # Ask the BIG-IP for all deployed pools not associated
                # to a virtual server
                pools = self.lbdriver.get_all_deployed_pools()
                if pools:
                    # Ask Neutron for the status of all deployed pools
                    pools_status = self.plugin_rpc.validate_pools_state(
                        list(pools.keys()))
                    LOG.debug('validated_pools_state returned: %s'
                              % pools_status)
                    for poolid in pools_status:
                        # If the pool status is Unknown, it no longer exists
                        # in Neutron and thus should be removed from BIG-IP
                        if pools_status[poolid] in ['Unknown']:
                            LOG.debug('removing orphaned pool %s' % poolid)
                            self.lbdriver.purge_orphaned_pool(
                                tenant_id=pools[poolid]['tenant_id'],
                                pool_id=poolid,
                                hostnames=pools[poolid]['hostnames'])
            else:
                LOG.debug('the global agent is %s' % (global_agent['host']))
                return True
            # serialize config and save to disk
            self.lbdriver.backup_configuration()
        except Exception as e:
            LOG.error("Unable to sync state: %s" % e.message)
            cleaned = True

        return cleaned

    ######################################################################
    #
    # handlers for all in bound requests and notifications from controller
    #
    ######################################################################

    @log_helpers.log_method_call
    def create_loadbalancer(self, context, loadbalancer, service):
        """Handle RPC cast from plugin to create_loadbalancer."""
        try:
            service_pending = \
                self.lbdriver.create_loadbalancer(loadbalancer,
                                                  service)
            self.cache.put(service, self.agent_host)
            if service_pending:
                self.needs_resync = True

        except q_exception.NeutronException as exc:
            LOG.error("q_exception.NeutronException: %s" % exc.msg)
        except Exception as exc:
            LOG.error("Exception: %s" % exc.message)

    @log_helpers.log_method_call
    def update_loadbalancer(self, context, old_loadbalancer,
                            loadbalancer, service):
        """Handle RPC cast from plugin to update_loadbalancer."""
        try:
            service_pending = self.lbdriver.update_loadbalancer(
                old_loadbalancer,
                loadbalancer, service)
            self.cache.put(service, self.agent_host)
            if service_pending:
                self.needs_resync = True
        except q_exception.NeutronException as exc:
            LOG.error("q_exception.NeutronException: %s" % exc.msg)
        except Exception as exc:
            LOG.error("Exception: %s" % exc.message)

    @log_helpers.log_method_call
    def delete_loadbalancer(self, context, loadbalancer, service):
        """Handle RPC cast from plugin to delete_loadbalancer."""
        try:
            service_pending = \
                self.lbdriver.delete_loadbalancer(loadbalancer, service)
            self.cache.remove_by_loadbalancer_id(loadbalancer['id'])
            if service_pending:
                self.needs_resync = True
        except q_exception.NeutronException as exc:
            LOG.error("q_exception.NeutronException: %s" % exc.msg)
        except Exception as exc:
            LOG.error("Exception: %s" % exc.message)

    @log_helpers.log_method_call
    def update_loadbalancer_stats(self, context, loadbalancer, service):
        """Handle RPC cast from plugin to get stats."""
        try:
            self.lbdriver.get_stats(service)
            self.cache.put(service, self.agent_host)
        except q_exception.NeutronException as exc:
            LOG.error("q_exception.NeutronException: %s" % exc.msg)
        except Exception as exc:
            LOG.error("Exception: %s" % exc.message)

    @log_helpers.log_method_call
    def create_listener(self, context, listener, service):
        """Handle RPC cast from plugin to create_listener."""
        try:
            service_pending = \
                self.lbdriver.create_listener(listener, service)
            self.cache.put(service, self.agent_host)
            if service_pending:
                self.needs_resync = True
        except q_exception.NeutronException as exc:
            LOG.error("q_exception.NeutronException: %s" % exc.msg)
        except Exception as exc:
            LOG.error("Exception: %s" % exc.message)

    @log_helpers.log_method_call
    def update_listener(self, context, old_listener, listener, service):
        """Handle RPC cast from plugin to update_listener."""
        try:
            service_pending = \
                self.lbdriver.update_listener(old_listener, listener, service)
            self.cache.put(service, self.agent_host)
            if service_pending:
                self.needs_resync = True
        except q_exception.NeutronException as exc:
            LOG.error("q_exception.NeutronException: %s" % exc.msg)
        except Exception as exc:
            LOG.error("Exception: %s" % exc.message)

    @log_helpers.log_method_call
    def delete_listener(self, context, listener, service):
        """Handle RPC cast from plugin to delete_listener."""
        try:
            service_pending = \
                self.lbdriver.delete_listener(listener, service)
            self.cache.put(service, self.agent_host)
            if service_pending:
                self.needs_resync = True
        except q_exception.NeutronException as exc:
            LOG.error("delete_listener: NeutronException: %s" % exc.msg)
        except Exception as exc:
            LOG.error("delete_listener: Exception: %s" % exc.message)

    @log_helpers.log_method_call
    def create_pool(self, context, pool, service):
        """Handle RPC cast from plugin to create_pool."""
        try:
            service_pending = self.lbdriver.create_pool(pool, service)
            self.cache.put(service, self.agent_host)
            if service_pending:
                self.needs_resync = True
        except q_exception.NeutronException as exc:
            LOG.error("NeutronException: %s" % exc.msg)
        except Exception as exc:
            LOG.error("Exception: %s" % exc.message)

    @log_helpers.log_method_call
    def update_pool(self, context, old_pool, pool, service):
        """Handle RPC cast from plugin to update_pool."""
        try:
            service_pending = \
                self.lbdriver.update_pool(old_pool, pool, service)
            self.cache.put(service, self.agent_host)
            if service_pending:
                self.needs_resync = True
        except q_exception.NeutronException as exc:
            LOG.error("NeutronException: %s" % exc.msg)
        except Exception as exc:
            LOG.error("Exception: %s" % exc.message)

    @log_helpers.log_method_call
    def delete_pool(self, context, pool, service):
        """Handle RPC cast from plugin to delete_pool."""
        try:
            service_pending = self.lbdriver.delete_pool(pool, service)
            self.cache.put(service, self.agent_host)
            if service_pending:
                self.needs_resync = True
        except q_exception.NeutronException as exc:
            LOG.error("delete_pool: NeutronException: %s" % exc.msg)
        except Exception as exc:
            LOG.error("delete_pool: Exception: %s" % exc.message)

    @log_helpers.log_method_call
    def create_member(self, context, member, service):
        """Handle RPC cast from plugin to create_member."""
        try:
            service_pending = \
                self.lbdriver.create_member(member, service)
            self.cache.put(service, self.agent_host)
            if service_pending:
                self.needs_resync = True
        except q_exception.NeutronException as exc:
            LOG.error("create_member: NeutronException: %s" % exc.msg)
        except Exception as exc:
            LOG.error("create_member: Exception: %s" % exc.message)

    @log_helpers.log_method_call
    def update_member(self, context, old_member, member, service):
        """Handle RPC cast from plugin to update_member."""
        try:
            service_pending = \
                self.lbdriver.update_member(old_member, member, service)
            self.cache.put(service, self.agent_host)
            if service_pending:
                self.needs_resync = True
        except q_exception.NeutronException as exc:
            LOG.error("update_member: NeutronException: %s" % exc.msg)
        except Exception as exc:
            LOG.error("update_member: Exception: %s" % exc.message)

    @log_helpers.log_method_call
    def delete_member(self, context, member, service):
        """Handle RPC cast from plugin to delete_member."""
        try:
            service_pending = self.lbdriver.delete_member(member, service)
            self.cache.put(service, self.agent_host)
            if service_pending:
                self.needs_resync = True
        except q_exception.NeutronException as exc:
            LOG.error("delete_member: NeutronException: %s" % exc.msg)
        except Exception as exc:
            LOG.error("delete_member: Exception: %s" % exc.message)

    @log_helpers.log_method_call
    def create_health_monitor(self, context, health_monitor, service):
        """Handle RPC cast from plugin to create_pool_health_monitor."""
        try:
            service_pending = \
                self.lbdriver.create_health_monitor(health_monitor, service)
            self.cache.put(service, self.agent_host)
            if service_pending:
                self.needs_resync = True
        except q_exception.NeutronException as exc:
            LOG.error("create_pool_health_monitor: NeutronException: %s"
                      % exc.msg)
        except Exception as exc:
            LOG.error("create_pool_health_monitor: Exception: %s"
                      % exc.message)

    @log_helpers.log_method_call
    def update_health_monitor(self, context, old_health_monitor,
                              health_monitor, service):
        """Handle RPC cast from plugin to update_health_monitor."""
        try:
            service_pending = \
                self.lbdriver.update_health_monitor(old_health_monitor,
                                                    health_monitor,
                                                    service)
            self.cache.put(service, self.agent_host)
            if service_pending:
                self.needs_resync = True
        except q_exception.NeutronException as exc:
            LOG.error("update_health_monitor: NeutronException: %s" % exc.msg)
        except Exception as exc:
            LOG.error("update_health_monitor: Exception: %s" % exc.message)

    @log_helpers.log_method_call
    def delete_health_monitor(self, context, health_monitor, service):
        """Handle RPC cast from plugin to delete_health_monitor."""
        try:
            service_pending = \
                self.lbdriver.delete_health_monitor(health_monitor, service)
            self.cache.put(service, self.agent_host)
            if service_pending:
                self.needs_resync = True
        except q_exception.NeutronException as exc:
            LOG.error("delete_health_monitor: NeutronException: %s" % exc.msg)
        except Exception as exc:
            LOG.error("delete_health_monitor: Exception: %s" % exc.message)

    @log_helpers.log_method_call
    def agent_updated(self, context, payload):
        """Handle the agent_updated notification event."""
        if payload['admin_state_up'] != self.admin_state_up:
            LOG.info("agent administration status updated %s!", payload)
            self.admin_state_up = payload['admin_state_up']
            # the agent transitioned to down to up and the
            # driver reports healthy, trash the cache
            # and force an update to update agent scheduler
            if self.lbdriver.backend_integrity() and self.admin_state_up:
                self._report_state(True)
            else:
                self._report_state(False)

    @log_helpers.log_method_call
    def tunnel_update(self, context, **kwargs):
        """Handle RPC cast from core to update tunnel definitions."""
        try:
            LOG.debug('received tunnel_update: %s' % kwargs)
            self.lbdriver.tunnel_update(**kwargs)
        except q_exception.NeutronException as exc:
            LOG.error("tunnel_update: NeutronException: %s" % exc.msg)
        except Exception as exc:
            LOG.error("tunnel_update: Exception: %s" % exc.message)

    @log_helpers.log_method_call
    def add_fdb_entries(self, context, fdb_entries, host=None):
        """Handle RPC cast from core to update tunnel definitions."""
        try:
            LOG.debug('received add_fdb_entries: %s host: %s'
                      % (fdb_entries, host))
            self.lbdriver.fdb_add(fdb_entries)
        except q_exception.NeutronException as exc:
            LOG.error("fdb_add: NeutronException: %s" % exc.msg)
        except Exception as exc:
            LOG.error("fdb_add: Exception: %s" % exc.message)

    @log_helpers.log_method_call
    def remove_fdb_entries(self, context, fdb_entries, host=None):
        """Handle RPC cast from core to update tunnel definitions."""
        try:
            LOG.debug('received remove_fdb_entries: %s host: %s'
                      % (fdb_entries, host))
            self.lbdriver.fdb_remove(fdb_entries)
        except q_exception.NeutronException as exc:
            LOG.error("remove_fdb_entries: NeutronException: %s" % exc.msg)
        except Exception as exc:
            LOG.error("remove_fdb_entries: Exception: %s" % exc.message)

    @log_helpers.log_method_call
    def update_fdb_entries(self, context, fdb_entries, host=None):
        """Handle RPC cast from core to update tunnel definitions."""
        try:
            LOG.debug('received update_fdb_entries: %s host: %s'
                      % (fdb_entries, host))
            self.lbdriver.fdb_update(fdb_entries)
        except q_exception.NeutronException as exc:
            LOG.error("update_fdb_entrie: NeutronException: %s" % exc.msg)
        except Exception as exc:
            LOG.error("update_fdb_entrie: Exception: %s" % exc.message)

    @log_helpers.log_method_call
    def create_l7policy(self, context, l7policy, service):
        """Handle RPC cast from plugin to create_l7policy."""
        try:
            self.lbdriver.create_l7policy(l7policy, service)
            self.cache.put(service, self.agent_host)
        except q_exception.NeutronException as exc:
            LOG.error("NeutronException: %s" % exc.msg)
        except Exception as exc:
            LOG.error("Exception: %s" % exc.message)

    @log_helpers.log_method_call
    def update_l7policy(self, context, old_l7policy, l7policy, service):
        """Handle RPC cast from plugin to update_l7policy."""
        try:
            self.lbdriver.update_l7policy(old_l7policy, l7policy, service)
            self.cache.put(service, self.agent_host)
        except q_exception.NeutronException as exc:
            LOG.error("NeutronException: %s" % exc.msg)
        except Exception as exc:
            LOG.error("Exception: %s" % exc.message)

    @log_helpers.log_method_call
    def delete_l7policy(self, context, l7policy, service):
        """Handle RPC cast from plugin to delete_l7policy."""
        try:
            self.lbdriver.delete_l7policy(l7policy, service)
            self.cache.put(service, self.agent_host)
        except q_exception.NeutronException as exc:
            LOG.error("delete_l7policy: NeutronException: %s" % exc.msg)
        except Exception as exc:
            LOG.error("delete_l7policy: Exception: %s" % exc.message)

    @log_helpers.log_method_call
    def create_l7rule(self, context, l7rule, service):
        """Handle RPC cast from plugin to create_l7rule."""
        try:
            self.lbdriver.create_l7rule(l7rule, service)
            self.cache.put(service, self.agent_host)
        except q_exception.NeutronException as exc:
            LOG.error("NeutronException: %s" % exc.msg)
        except Exception as exc:
            LOG.error("Exception: %s" % exc.message)

    @log_helpers.log_method_call
    def update_l7rule(self, context, old_l7rule, l7rule, service):
        """Handle RPC cast from plugin to update_l7rule."""
        try:
            self.lbdriver.update_l7rule(old_l7rule, l7rule, service)
            self.cache.put(service, self.agent_host)
        except q_exception.NeutronException as exc:
            LOG.error("NeutronException: %s" % exc.msg)
        except Exception as exc:
            LOG.error("Exception: %s" % exc.message)

    @log_helpers.log_method_call
    def delete_l7rule(self, context, l7rule, service):
        """Handle RPC cast from plugin to delete_l7rule."""
        try:
            self.lbdriver.delete_l7rule(l7rule, service)
            self.cache.put(service, self.agent_host)
        except q_exception.NeutronException as exc:
            LOG.error("delete_l7rule: NeutronException: %s" % exc.msg)
        except Exception as exc:
            LOG.error("delete_l7rule: Exception: %s" % exc.message)<|MERGE_RESOLUTION|>--- conflicted
+++ resolved
@@ -259,12 +259,6 @@
             self.agent_host = self.conf.agent_id
             LOG.debug('setting agent host to %s' % self.agent_host)
         else:
-<<<<<<< HEAD
-            self.agent_host = conf.host
-
-        # Load the iControl driver.
-        self._load_driver(conf)
-=======
             # If not set statically, add the driver agent env hash
             agent_hash = str(
                 uuid.uuid5(uuid.NAMESPACE_DNS,
@@ -273,7 +267,6 @@
                 )
             self.agent_host = conf.host + ":" + agent_hash
             LOG.debug('setting agent host to %s' % self.agent_host)
->>>>>>> 82d5bbb9
 
         # Initialize agent configurations
         agent_configurations = (
@@ -301,16 +294,7 @@
             'configurations': agent_configurations
         }
 
-<<<<<<< HEAD
-        self.admin_state_up = True
-
-        # Set iControl driver context for RPC.
-        self.lbdriver.set_context(self.context)
-
-        # Setup RPC:
-=======
         # Setup RPC for communications to and from controller
->>>>>>> 82d5bbb9
         self._setup_rpc()
 
         # Load the driver.
