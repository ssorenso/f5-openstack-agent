--- conflicted
+++ resolved
@@ -48,16 +48,6 @@
         for bigip in self.driver.get_config_bigips():
             if not self.system_helper.folder_exists(bigip, folder_name):
                 folder = self.service_adapter.get_folder(service)
-<<<<<<< HEAD
-                self.system_helper.create_folder(bigip, folder)
-            if not self.driver.disconnected_service.network_exists(
-                    bigip, folder_name):
-                self.driver.disconnected_service.create_network(
-                    bigip, folder_name)
-
-        # folder must sync before route domains are created.
-        self.driver.sync_if_clustered()
-=======
                 try:
                     self.system_helper.create_folder(bigip, folder)
                 except Exception as err:
@@ -66,7 +56,18 @@
                     raise f5ex.SystemCreationException(
                         "Folder creation error for tenant %s" %
                         (tenant_id))
->>>>>>> 8c0acd12
+
+            if not self.driver.disconnected_service.network_exists(
+                            bigip, folder_name):
+                try:
+                    self.driver.disconnected_service.create_network(
+                        bigip, folder_name)
+                except Exception as err:
+                    LOG.exception("Error creating disconnected network %s."  %
+                                  (folder_name))
+                    raise f5ex.SystemCreationException(
+                            "Disconnected network create error for tenant %s" %
+                            (tenant_id))
 
         # create tenant route domain
         if self.conf.use_namespaces:
@@ -104,16 +105,8 @@
         partition = self.service_adapter.get_folder_name(tenant_id)
         domain_names = self.network_helper.get_route_domain_names(bigip,
                                                                   partition)
-<<<<<<< HEAD
-        if self.driver.disconnected_service.network_exists(bigip, partition):
-            self.driver.disconnected_service.delete_network(bigip, partition)
-
-        if domain_names:
-            for domain_name in domain_names:
-=======
         for domain_name in domain_names:
             try:
->>>>>>> 8c0acd12
                 self.network_helper.delete_route_domain(bigip,
                                                         partition,
                                                         domain_name)
@@ -121,6 +114,15 @@
                 LOG.error("Failed to delete route domain %s. "
                           "%s. Manual intervention might be required."
                           % (domain_name, err.message))
+            if self.driver.disconnected_service.network_exists(
+                    bigip, partition):
+                try:
+                    self.driver.disconnected_service.delete_network(bigip,
+                                                                    partition)
+                except Exception as err:
+                    LOG.error("Failed to delete disconnected network %s. "
+                              "%s. Manual intervention might be required."
+                              % (partition, err.message))
 
         try:
             self.system_helper.delete_folder(bigip, partition)
