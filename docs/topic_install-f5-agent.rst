--- conflicted
+++ resolved
@@ -59,14 +59,8 @@
 
 .. code-block:: bash
 
-<<<<<<< HEAD
     $ curl –L –O https://github.com/F5Networks/f5-openstack-agent/releases/download/v9.0.3/f5-openstack-agent-9.0.3-1.el7.noarch.rpm
     $ sudo rpm –ivh f5-openstack-agent-9.0.3-1.el7.noarch.rpm
-=======
-    $ curl -L -O https://github.com/F5Networks/f5-openstack-agent/releases/download/v8.0.8/f5-openstack-agent-8.0.8-1.el7.noarch.rpm
-    $ sudo rpm –ivh f5-openstack-agent-8.0.8-1.el7.noarch.rpm
-
->>>>>>> 525d2eb5
 
 
 Next Steps
