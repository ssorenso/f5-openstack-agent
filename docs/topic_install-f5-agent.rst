Install the F5 OpenStack Agent
------------------------------

Quick Start
```````````

.. rubric:: Install the ``f5-openstack-agent`` package for v |release|:

.. parsed-literal::

<<<<<<< HEAD
    $ sudo pip install git+https://github.com/F5Networks/f5-openstack-agent@v9.3.0.b2
=======
    $ sudo pip install |f5_agent_pip_url|
>>>>>>> e1749697

.. tip::

    You can install packages from HEAD on a specific branches by adding ``@<branch_name>`` to the end of the install command instead of the release tag.

    .. rubric:: Example:
    .. code-block:: text

        $ sudo pip install git+https://github.com/F5Networks/f5-openstack-agent@mitaka


Debian Package
``````````````

The ``f5-openstack-agent`` package can be installed using ``dpkg`` tools.

1. Download and install the dependencies:

.. code-block:: bash

    $ curl -L -O https://github.com/F5Networks/f5-common-python/releases/download/v2.2.2/python-f5-sdk_2.2.2-1_1404_all.deb
    $ curl -L -O https://github.com/F5Networks/f5-icontrol-rest-python/releases/download/v1.3.0/python-f5-icontrol-rest_1.3.0-1_1404_all.deb
    $ sudo dpkg –i python-f5-icontrol-rest_1.3.0-1_1404_all.deb
    $ sudo dpkg –i python-f5-sdk_2.2.2-1_1404_all.deb

2. Download and install the f5-openstack-agent:

.. parsed-literal::

<<<<<<< HEAD
    $ curl -L -O https://github.com/F5Networks/f5-openstack-agent/releases/download/v9.3.0.b2/python-f5-openstack-agent_9.3.0.b2-1_1404_all.deb
    $ sudo dpkg –i python-f5-openstack-agent_9.3.0.b2-1_1404_all.deb
=======
    $ curl -L -O |f5_agent_deb_url|
    $ sudo dpkg –i |f5_agent_deb_package|
>>>>>>> e1749697


RPM Package
```````````

The ``f5-openstack-agent`` package can be installed using ``rpm`` tools.

1. Download and install the dependencies:

.. code-block:: bash

    $ curl -L -O https://github.com/F5Networks/f5-common-python/releases/download/v2.2.2/f5-sdk-2.2.2-1.el7.noarch.rpm
    $ curl -L -O https://github.com/F5Networks/f5-icontrol-rest-python/releases/download/v1.3.0/f5-icontrol-rest-1.3.0-1.el7.noarch.rpm
    $ sudo rpm –ivh f5-icontrol-rest-1.3.0-1.el7.noarch.rpm f5-sdk-2.2.2-1.el7.noarch.rpm


2. Download and install the f5-openstack-agent:

.. parsed-literal::

<<<<<<< HEAD
    $ curl -L -O https://github.com/F5Networks/f5-openstack-agent/releases/download/v9.3.0.b2/f5-openstack-agent-9.3.0.b2-1.el7.noarch.rpm
    $ sudo rpm –ivh f5-openstack-agent-9.3.0.b2-1.el7.noarch.rpm
=======
    $ curl -L -O |f5_agent_rpm_url|
    $ sudo rpm –ivh |f5_agent_rpm_package|

>>>>>>> e1749697


Next Steps
``````````

Next, :ref:`install the f5-openstack-lbaasv2-driver <lbaasv2driver:Install the F5 LBaaSv2 Driver>`.


Need to Upgrade?
````````````````

Please see the :ref:`upgrade instructions <lbaasv2driver:Upgrading the F5 LBaaSv2 Components>`.<|MERGE_RESOLUTION|>--- conflicted
+++ resolved
@@ -8,11 +8,7 @@
 
 .. parsed-literal::
 
-<<<<<<< HEAD
-    $ sudo pip install git+https://github.com/F5Networks/f5-openstack-agent@v9.3.0.b2
-=======
     $ sudo pip install |f5_agent_pip_url|
->>>>>>> e1749697
 
 .. tip::
 
@@ -42,13 +38,8 @@
 
 .. parsed-literal::
 
-<<<<<<< HEAD
-    $ curl -L -O https://github.com/F5Networks/f5-openstack-agent/releases/download/v9.3.0.b2/python-f5-openstack-agent_9.3.0.b2-1_1404_all.deb
-    $ sudo dpkg –i python-f5-openstack-agent_9.3.0.b2-1_1404_all.deb
-=======
     $ curl -L -O |f5_agent_deb_url|
     $ sudo dpkg –i |f5_agent_deb_package|
->>>>>>> e1749697
 
 
 RPM Package
@@ -69,14 +60,9 @@
 
 .. parsed-literal::
 
-<<<<<<< HEAD
-    $ curl -L -O https://github.com/F5Networks/f5-openstack-agent/releases/download/v9.3.0.b2/f5-openstack-agent-9.3.0.b2-1.el7.noarch.rpm
-    $ sudo rpm –ivh f5-openstack-agent-9.3.0.b2-1.el7.noarch.rpm
-=======
     $ curl -L -O |f5_agent_rpm_url|
     $ sudo rpm –ivh |f5_agent_rpm_package|
 
->>>>>>> e1749697
 
 
 Next Steps
