Install the F5 OpenStack Agent
------------------------------

Quick Start
```````````

.. rubric:: Install the ``f5-openstack-agent`` package for v |release|:

.. code-block:: text

<<<<<<< HEAD
    $ sudo pip install git+https://github.com/F5Networks/f5-openstack-agent@v9.0.3
=======
    $ sudo pip install git+https://github.com/F5Networks/f5-openstack-agent@v8.0.8
>>>>>>> ac891ab1

.. tip::

    You can install packages from HEAD on a specific branches by adding ``@<branch_name>`` to the end of the install command instead of the release tag.

    .. rubric:: Example:
    .. code-block:: text

        $ sudo pip install git+https://github.com/F5Networks/f5-openstack-agent@mitaka


Debian Package
``````````````

The ``f5-openstack-agent`` package can be installed using ``dpkg`` tools.

1. Download and install the dependencies:

.. code-block:: bash

    $ curl -L -O https://github.com/F5Networks/f5-common-python/releases/download/v1.2.0/python-f5–sdk_1.2.0–1_1404_all.deb
    $ curl –L –O https://github.com/F5Networks/f5-icontrol-rest-python/releases/download/v1.0.9/python-f5-icontrol-rest_1.0.9-1_1404_all.deb
    $ sudo dpkg –i python-f5-icontrol-rest_1.0.9-1_1404_all.deb
    $ sudo dpkg –i python-f5–sdk_1.2.0–1_1404_all.deb

2. Download and install the f5-openstack-agent:

.. code-block:: bash

<<<<<<< HEAD
    $ curl -L -O https://github.com/F5Networks/f5-openstack-agent/releases/download/v9.0.3/python-f5-openstack-agent_9.0.3-1_1404_all.deb
    $ sudo dpkg –i python-f5-openstack-agent_9.0.3-1_1404_all.deb
=======
    $ curl -L -O https://github.com/F5Networks/f5-openstack-agent/releases/download/v8.0.8/python-f5-openstack-agent_8.0.8-1_1404_all.deb
    $ sudo dpkg –i python-f5-openstack-agent_8.0.8-1_1404_all.deb
>>>>>>> ac891ab1


RPM Package
```````````

The ``f5-openstack-agent`` package can be installed using ``rpm`` tools.

1. Download and install the dependencies:

.. code-block:: bash

    $ curl –L –O https://github.com/F5Networks/f5-common-python/releases/download/v1.2.0/f5-sdk-1.2.0-1.el7.noarch.rpm
    $ curl –L –O https://github.com/F5Networks/f5-icontrol-rest-python/releases/download/v1.0.9/f5-icontrol-rest-1.0.9-1.el7.noarch.rpm
    $ sudo rpm –ivh f5-icontrol-rest-1.0.9-1.el7.noarch.rpm f5-sdk-1.2.0-1.el7.noarch.rpm


2. Download and install the f5-openstack-agent:

.. code-block:: bash

<<<<<<< HEAD
    $ curl –L –O https://github.com/F5Networks/f5-openstack-agent/releases/download/v9.0.3/f5-openstack-agent-9.0.3-1.el7.noarch.rpm
    $ sudo rpm –ivh f5-openstack-agent-9.0.3-1.el7.noarch.rpm
=======
    $ curl –L –O https://github.com/F5Networks/f5-openstack-agent/releases/download/v8.0.8/f5-openstack-agent-8.0.8-1.el7.noarch.rpm
    $ sudo rpm –ivh f5-openstack-agent-8.0.8-1.el7.noarch.rpm
>>>>>>> ac891ab1



Next Steps
``````````

Next, :ref:`install the f5-openstack-lbaasv2-driver <lbaasv2driver:Install the F5 LBaaSv2 Driver>`.


Need to Upgrade?
````````````````

Please see the :ref:`upgrade instructions <lbaasv2driver:Upgrading the F5 LBaaSv2 Components>`.<|MERGE_RESOLUTION|>--- conflicted
+++ resolved
@@ -8,11 +8,7 @@
 
 .. code-block:: text
 
-<<<<<<< HEAD
     $ sudo pip install git+https://github.com/F5Networks/f5-openstack-agent@v9.0.3
-=======
-    $ sudo pip install git+https://github.com/F5Networks/f5-openstack-agent@v8.0.8
->>>>>>> ac891ab1
 
 .. tip::
 
@@ -42,14 +38,8 @@
 
 .. code-block:: bash
 
-<<<<<<< HEAD
     $ curl -L -O https://github.com/F5Networks/f5-openstack-agent/releases/download/v9.0.3/python-f5-openstack-agent_9.0.3-1_1404_all.deb
     $ sudo dpkg –i python-f5-openstack-agent_9.0.3-1_1404_all.deb
-=======
-    $ curl -L -O https://github.com/F5Networks/f5-openstack-agent/releases/download/v8.0.8/python-f5-openstack-agent_8.0.8-1_1404_all.deb
-    $ sudo dpkg –i python-f5-openstack-agent_8.0.8-1_1404_all.deb
->>>>>>> ac891ab1
-
 
 RPM Package
 ```````````
@@ -69,14 +59,8 @@
 
 .. code-block:: bash
 
-<<<<<<< HEAD
     $ curl –L –O https://github.com/F5Networks/f5-openstack-agent/releases/download/v9.0.3/f5-openstack-agent-9.0.3-1.el7.noarch.rpm
     $ sudo rpm –ivh f5-openstack-agent-9.0.3-1.el7.noarch.rpm
-=======
-    $ curl –L –O https://github.com/F5Networks/f5-openstack-agent/releases/download/v8.0.8/f5-openstack-agent-8.0.8-1.el7.noarch.rpm
-    $ sudo rpm –ivh f5-openstack-agent-8.0.8-1.el7.noarch.rpm
->>>>>>> ac891ab1
-
 
 
 Next Steps
