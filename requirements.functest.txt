-e .

# OpenStack dependencies, Za doesn't know how pip-over-git interacts with
# constraints.txt's .
<<<<<<< HEAD
git+https://github.com/openstack/neutron@stable/newton
git+https://github.com/openstack/neutron-lbaas.git@stable/newton
=======
git+https://github.com/openstack/neutron@mitaka-eol
git+https://github.com/openstack/neutron-lbaas.git@mitaka-eol
>>>>>>> 98581dd4

# F5 LBaaS dependancies
git+https://github.com/F5Networks/f5-openstack-lbaasv2-driver.git@stable/newton


<<<<<<< HEAD
# COMMUNITY CONSTRAINED SECTION
# Community constrained packages, packages specified here MUST not specify a
# version.  The versions of these packages are specified at the constraints
# URL.  If you add a version here it will be ignored, and therefore be
# misleading to readers of this file.
-c https://git.openstack.org/cgit/openstack/requirements/plain/upper-constraints.txt?h=stable/newton

git+https://github.com/openstack/oslo.log.git@stable/newton
pytest==IGNORED    # See section comment
mock==IGNORED      # See section comment
coverage==IGNORED  # See section comment

# Test utilities
pytest-cov>=2.4.0,<3
python-coveralls==2.8.0
=======
pytest>=3.0.5,<4
pytest-cov>=2.4.0,<3
python-coveralls==2.8.0

# COMMUNITY CONSTRAINED SECTION
# Community constrained packages, packages specified here MUST not specify a
# version.  The versions of these packages are specified at the constraints
# URL.  If you add a version here it will be ignored, and therefore be
# misleading to readers of this file.
-c https://git.openstack.org/cgit/openstack/requirements/plain/upper-constraints.txt?h=mitaka-eol

git+https://github.com/openstack/oslo.log.git@mitaka-eol
mock==IGNORED      # See section comment
coverage==IGNORED  # See section comment
>>>>>>> 98581dd4
<|MERGE_RESOLUTION|>--- conflicted
+++ resolved
@@ -2,19 +2,12 @@
 
 # OpenStack dependencies, Za doesn't know how pip-over-git interacts with
 # constraints.txt's .
-<<<<<<< HEAD
 git+https://github.com/openstack/neutron@stable/newton
 git+https://github.com/openstack/neutron-lbaas.git@stable/newton
-=======
-git+https://github.com/openstack/neutron@mitaka-eol
-git+https://github.com/openstack/neutron-lbaas.git@mitaka-eol
->>>>>>> 98581dd4
 
 # F5 LBaaS dependancies
 git+https://github.com/F5Networks/f5-openstack-lbaasv2-driver.git@stable/newton
 
-
-<<<<<<< HEAD
 # COMMUNITY CONSTRAINED SECTION
 # Community constrained packages, packages specified here MUST not specify a
 # version.  The versions of these packages are specified at the constraints
@@ -29,20 +22,4 @@
 
 # Test utilities
 pytest-cov>=2.4.0,<3
-python-coveralls==2.8.0
-=======
-pytest>=3.0.5,<4
-pytest-cov>=2.4.0,<3
-python-coveralls==2.8.0
-
-# COMMUNITY CONSTRAINED SECTION
-# Community constrained packages, packages specified here MUST not specify a
-# version.  The versions of these packages are specified at the constraints
-# URL.  If you add a version here it will be ignored, and therefore be
-# misleading to readers of this file.
--c https://git.openstack.org/cgit/openstack/requirements/plain/upper-constraints.txt?h=mitaka-eol
-
-git+https://github.com/openstack/oslo.log.git@mitaka-eol
-mock==IGNORED      # See section comment
-coverage==IGNORED  # See section comment
->>>>>>> 98581dd4
+python-coveralls==2.8.0