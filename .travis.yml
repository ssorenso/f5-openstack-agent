sudo: required
env:
  global:
    - DIST_REPO="f5-openstack-agent-dist"
    - PKG_VERSION=$(python -c "import f5_openstack_agent; print f5_openstack_agent.__version__")
    - PKG_RELEASE=$(python ${DIST_REPO}/scripts/get-version-release.py --release)
    - PKG_RELEASE_EL7=${DIST_REPO}/rpms/build/f5-openstack-agent-${PKG_VERSION}-${PKG_RELEASE}.el7.noarch.rpm
    - PKG_RELEASE_1404=${DIST_REPO}/deb_dist/python-f5-openstack-agent_${PKG_VERSION}-${PKG_RELEASE}_1404_all.deb
services:
- docker
language: python

python:
    - '2.7'
before_install:
    - git config --global user.email "OpenStack_TravisCI@f5.com"
    - git config --global user.name "Travis F5 Openstack"
    - docker pull f5devcentral/containthedocs:latest
install:
    - pip install tox
script:
    - tox -e style,unit
    - python f5-openstack-agent-dist/scripts/universal_truth.py
    - f5-openstack-agent-dist/scripts/package_agent.sh "redhat" "7"
    - f5-openstack-agent-dist/scripts/package_agent.sh "redhat" "6"
    - f5-openstack-agent-dist/scripts/package_agent.sh "ubuntu" "14.04"
    - sudo chown -R travis:travis ${DIST_REPO}/rpms/build
    - sudo chown -R travis:travis ${DIST_REPO}/deb_dist/*.deb
    - ./docs/scripts/docker-docs.sh ./docs/scripts/test-docs.sh
after_success:
  - md5sum ${PKG_RELEASE_EL7} > ${PKG_RELEASE_EL7}.md5 && md5sum --check ${PKG_RELEASE_EL7}.md5
  - md5sum ${PKG_RELEASE_1404} > ${PKG_RELEASE_1404}.md5 && md5sum --check ${PKG_RELEASE_1404}.md5
  - f5-openstack-agent-dist/scripts/test_install.sh "redhat" "7" ${PKG_RELEASE_EL7}
  - f5-openstack-agent-dist/scripts/test_install.sh "ubuntu" "14.04" ${PKG_RELEASE_1404}
deploy:
  - provider: releases
    api_key:
      secure: lTash9wrbwY5rsdl+ZfhYZ+Iqt2EdvZNqrq6FlLT6L4Wc4/RYCDLFwY2qrDb/n1XI3g/XhOCTyYMCu9URrw0HAY45HcAgOcEABNcAGfs/aBk5uB+l/V/42QKB+oAR9RR9qves5PJGBpJcBym9oswcxblBo8L6Z2o/yFzyGo3tHKVopTZoIw+hPqt5eAClPz8FX0ZIUZqH1iUiqMj1JJWvO9DRWECcjt4pr5HuY3u32qocQP4DUY1WQwI/R6iye5VPTAbWnsIBChJcJF1HAbsVa5IhQHhSo03RCJwZay/NF0btc9dKvIyrwqhQIUZX/RcDPvbs7TP02zg9O27HBAts2ivVRoBulN9dsHGiWGXMMQjavZGsdZ/TddKQxUvWoUKv+nHQyWGbyrE4smDHrex29NR/WgB/kHSAkNyUU1rZs8ALaoab5LY3Z0WmrFlHFs4HDb4YG+//0ODVppRe+Z8uFFnSsN4fjG9Xok+Tl+Gb9XM6/LNu+C+5DCG2VfPCnp2UGzmmo9Hm6ODhWauCR9DfJk1dUTVYb871I3ina0rwm2NQ04bKv0UHGZ2FWpq/KGx+jvXW8F54cWIluU/ze2MrJF/z9uKyTluEbDNBEr9/LaZoG22MBzHZB4xK0cEy+CSwGdOredCDCyEM7dsLlnE8ruiujbCAMvdjsHH4bu4MjU=
    file:
      - ${PKG_RELEASE_EL7}
      - ${PKG_RELEASE_EL7}.md5
      - ${PKG_RELEASE_1404}
      - ${PKG_RELEASE_1404}.md5
    skip_cleanup: true
    overwrite: true
    on:
      repo: F5Networks/f5-openstack-agent
      tags: true
  - provider: pypi
    user: $PYPI_USER
    password: $PYPI_PASSWORD
    distributions: "sdist bdist"
    server: https://pypi.python.org/pypi
    on:
      all_branches: true
      tags: true
      python: 2.7
    skip_cleanup: true
  # deploy docs to s3
  # if this is not a tagged release, the docs go to /products/openstack/agent/$TRAVIS_BRANCH
  - provider: script
    skip_cleanup: true
    on:
      repo: F5Networks/f5-openstack-agent
<<<<<<< HEAD
      branch: master
=======
      branch: stable/newton
>>>>>>> 2060bb62
      condition: $TRAVIS_TAG = ""
    script:
    - ./docs/scripts/deploy-docs.sh publish-product-docs-to-prod openstack/agent newton
  # if this is a tagged release, the docs go to /products/openstack/agent/$TRAVIS_BRANCH/vX.Y
  - provider: script
    skip_cleanup: true
    env:
    - RELEASE_TAG="$(echo $TRAVIS_TAG |cut -c1-4)"
    on:
      tags: true
      repo: F5Networks/f5-openstack-agent
    script:
    - ./docs/scripts/deploy-docs.sh publish-product-docs-to-prod openstack/agent/$TRAVIS_BRANCH $RELEASE_TAG

notifications:
  slack:
    rooms:
      - f5openstackdev:$SLACK_TOKEN#f5-openstack-agent
      - f5openstackdev:$SLACK_TOKEN#build_status
    on_success: change
    on_failure: always<|MERGE_RESOLUTION|>--- conflicted
+++ resolved
@@ -62,11 +62,7 @@
     skip_cleanup: true
     on:
       repo: F5Networks/f5-openstack-agent
-<<<<<<< HEAD
       branch: master
-=======
-      branch: stable/newton
->>>>>>> 2060bb62
       condition: $TRAVIS_TAG = ""
     script:
     - ./docs/scripts/deploy-docs.sh publish-product-docs-to-prod openstack/agent newton
