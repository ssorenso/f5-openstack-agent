--- conflicted
+++ resolved
@@ -72,9 +72,7 @@
 TAGINFO := $(shell git describe --long --tags --first-parent)
 
 # git branch
-<<<<<<< HEAD
-BRANCH := mitaka
-=======
+
 BRANCH := $(shell git rev-parse --abbrev-ref HEAD)
 
 # The branch may contain the text 'stable/' before the OpenStack release name
@@ -82,7 +80,6 @@
 # and with Jenkins, we should strip out the forward slash, leaving something like:
 # stable/newton -> stablenewton
 SANITIZED_BRANCH := $(subst /,,$(BRANCH))
->>>>>>> 643fc5b2
 
 # /ASB/PATH/systest/test_results: This is where the CI system will look
 # for test reuslts.
