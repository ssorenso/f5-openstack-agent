--- conflicted
+++ resolved
@@ -145,12 +145,8 @@
 
 setup_singlebigip_tests: 
 	@echo executing $@
-<<<<<<< HEAD
-	testenv --verbose create --name $${DEVICEVERSION} \
-=======
 	echo running testenv create with stack name $${OSTACK_NAME} &&
 	testenv --debug create --name $${OSTACK_NAME} \
->>>>>>> 39845522
 	               --config $${TESTENV_CONF} \
 	               --params bigip_img:$${!DEVICEVERSION} &> $(TESTENVLOGDIR)/$@_$${OSTACK_NAME}.log
 
@@ -178,14 +174,9 @@
 
 cleanup_singlebigip:
 	@echo executing $@
-<<<<<<< HEAD
-	testenv --verbose delete --name $${DEVICEVERSION} \
-	               --config $${TESTENV_CONF} || \
-=======
 	echo running testenv delete with stack name $${OSTACK_NAME} &&
 	testenv --debug delete --name $${OSTACK_NAME} \
 	               --config $${TESTENV_CONF} &> $(TESTENVLOGDIR)/$@_$${OSTACK_NAME}.log || \
->>>>>>> 39845522
 	$(MAKE) -C . clean
 
 #### 
