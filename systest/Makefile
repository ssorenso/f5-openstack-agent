# Copyright 2016-2017 F5 Networks Inc.
#
# Licensed under the Apache License, Version 2.0 (the "License");
# you may not use this file except in compliance with the License.
# You may obtain a copy of the License at
#
#   http://www.apache.org/licenses/LICENSE-2.0
#
#   Unless required by applicable law or agreed to in writing, software
#   distributed under the License is distributed on an "AS IS" BASIS,
#   WITHOUT WARRANTIES OR CONDITIONS OF ANY KIND, either express or implied.
#   See the License for the specific language governing permissions and
#   limitations under the License.

#
# This file is used by the F5 OpenStack team as an interface to the automated
# test system. It is divided into 4 sections:
# VARIABLES
# INITIALIZATION
# UNITTEST
# MULTIPLEXING
# TESTSBYINFRA

#### VARIABLES SECTION:
#    DEVICES: (See: https://support.f5.com/csp/article/K8986)
#     A list of MAJOR_MINOR_MAINTENANCE, adding a new triple XX.Y.Z causes
#     the system to look up the "current actual" image in the
#     "device_version_maps.sh" file.  For a given XX.Y.Z device the system
#     tests against a single (OpenStack Ready) image listed in that file.  The
#     assumption is that the XX.Y.Z triple specifies a hardware platform, and
#     futher verison info denotes software _for_ that hardware.
#    DEPLOYS are a list of XX.Y.Z triples combined with other variables,
#     currently the only specified variable is the (implicit) "CLOUDTYPE" with
#     the states "overcloud" and "undercloud", therefore elements of DEPLOYS
#     look like the following: '12.1.1-overcloud' '11.5.4-undercloud'.
#
DEVICES := 12.1.1
DEPLOYS := $(foreach v, $(DEVICES), $(v)-overcloud $(v)-undercloud)
DEPLOYS += 12.1.1-overcloud_smoke

# Tell make that targets don't map to files
.PHONY: setup \
	unit_test \
        $(DEPLOYS) \
        run_overcloud_tests \
        run_undercloud_tests \
        singlebigip \
        setup_singlebigip_tests \
        run_singlebigip_tests \
        cleanup_singlebigip \
        run_disconnected_service_tests \
        run_neutronless_loadbalancer_tests \
        run_neutronless_listener_tests \
        run_neutronless_member_tests \
        run_neutronless_pool_tests

# Don't launch seperate shell proceses on new recipe lines.
.ONESHELL:

# BASH is required for variable indirection:  ${!FOO}
SHELL = /bin/bash

# /ABS/PATH/PROJECT/systest
MAKEFILE_DIR := $(shell dirname $(realpath $(lastword $(MAKEFILE_LIST))))

# /ABS/PATH/PROJECT/systest/scripts
SCRIPT_DIR := $(MAKEFILE_DIR)/scripts

# /ABS/PATH/PROJECT
PROJDIR := $(shell dirname $(realpath $(MAKEFILE_DIR)))

# - <nearest reachable tag>-<num commits since>-g<abbreviated commit id>
TAGINFO := $(shell git describe --long --tags --first-parent)

<<<<<<< HEAD
# git branch

BRANCH := $(shell git rev-parse --abbrev-ref HEAD)
=======
# git branch set here for use in build on PR
BRANCH := liberty
>>>>>>> 96d5250f

# The branch may contain the text 'stable/' before the OpenStack release name
# To allow this type of branch name and any other to work with the cloud deployment
# and with Jenkins, we should strip out the forward slash, leaving something like:
# stable/newton -> stablenewton
SANITIZED_BRANCH := $(subst /,,$(BRANCH))

# /ASB/PATH/systest/test_results: This is where the CI system will look
# for test results.
RESULTS_DIR := $(MAKEFILE_DIR)/test_results
TESTENVLOGDIR := $(RESULTS_DIR)/f5-openstack-agent_$(SANITIZED_BRANCH)/testenv

#### INITIALIZATION SECTION
#    Since all tests will run on the same CI worker, and we do not (yet)
#    require different packages for different suites, all packages are
#    installed.  Each deploy maps to its own GUMBALLS project.
#    Tests use tox for python variants.
setup:
	@echo executing $@
	sudo -E -H $(SCRIPT_DIR)/install_test_infra.sh
	mkdir -p $(TESTENVLOGDIR)

#### UNITTEST SECTION:
unit-tests: setup
	-@echo executing $@
	export GP_SUFFIX=f5-openstack-agent_$(SANITIZED_BRANCH)-unit &&
	export GUMBALLS_PROJECT=$(RESULTS_DIR)/$${GP_SUFFIX} &&
	tox -e unit --sitepackages -- \
		--cov $(PROJDIR)/f5_openstack_agent \
		--autolog-outputdir $${GUMBALLS_PROJECT} \
		--autolog-session $(TAGINFO)_`date +"%Y%m%d-%H%M%S"` \
	    $(PROJDIR)/f5_openstack_agent

#### MULTIPLEXING SECTION:
#    there are (DEVICES * CLOUDTYPES) rules in this section. They have targets
#    like '12.1.1-overcloud' and '11.6.1-undercloud'.

#  This rule sets variables to values specific for a particular deploy. This
#  is where interfacing software (trtl) names are set.
#  "GUMBALLS_PROJECT" maps to a raw in gumballs (URL)
#  "GUMBALLS_SESSION" maps to a column in gumballs" (URL)
#  NOTE: GUMBALLS SESSIONs are complete here, e.g.:
#  v8.0.1-435-gab9141e_20170311
$(DEPLOYS): setup
	@echo executing $@ ;\
	. $(MAKEFILE_DIR)/device_version_maps.sh &&
	export BIGIP_VER=`python -c 'print("$@".split("-")[0].replace(".", "_"))'` &&
	export DEVICEVERSION=BIGIP_$${BIGIP_VER} &&
	export TESTENV_NAME=agent_$(SANITIZED_BRANCH)_v$${BIGIP_VER}_bigip &&
	export TESTENV_CONF=bigip.testenv.yaml &&
	export CLOUD=`python -c 'print("$@".split("-")[1])'` &&
	export TIMESTAMP=`date +"%Y%m%d-%H%M%S"` &&
	export GUMBALLS_SESSION=$(TAGINFO)_$${TIMESTAMP} &&
	export GP_SUFFIX=f5-openstack-agent_$(SANITIZED_BRANCH)-$@ &&
	$(MAKE) -C . run_$${CLOUD}_tests

# Currently does nothing in f5-openstack-agent
run_undercloud_tests:
	-@echo executing $@ ;\
	echo $${CLOUD}

# This rule is run once per device type XX.Y.Z
run_overcloud_tests:
	-@echo executing $@ ;\
	$(MAKE) -C . setup_singlebigip_tests &&\
	$(MAKE) -C . singlebigip
	$(MAKE) -C . cleanup_singlebigip

run_overcloud_smoke_tests:
	@echo executing $@ ;\
	$(MAKE) -C . setup_singlebigip_tests &&\
	$(MAKE) -C . smoke

#### TESTSBYINFRA SECTION
#    Different test scenarios require different infrastructure.  Currently the
#    only infrastructure required by any test is a singlebigip.
#    If a new type of scenario is added that requires a different setup..
#    e.g. a different number of bigips, or realservers, a new RULE will be
#    added to this section.   That scenario will then be appropriately run
#    against all tested DEPLOYS.
#    NOTE: GUMBALLS PROJECTS are complete here, e.g.:
#    singlebigip_f5-openstack-agent_liberty-12.1.1-overcloud
setup_singlebigip_tests:
	@echo executing $@
	echo running testenv create with stack name $${TESTENV_NAME} &&
	testenv --debug create --name $${TESTENV_NAME} \
	        --params bigip_img:$${!DEVICEVERSION} \
	        $${TESTENV_CONF} &> $(TESTENVLOGDIR)/$@_$${TESTENV_NAME}.log

singlebigip:
	@echo executing $@ ;\
	export GP_SUFFIX=$@_$${GP_SUFFIX} &&
	export GUMBALLS_PROJECT=$(RESULTS_DIR)/$${GP_SUFFIX} &&
	$(MAKE) -C . run_neutronless_loadbalancer_tests ;\
	$(MAKE) -C . run_neutronless_listener_tests ;\
	$(MAKE) -C . run_neutronless_member_tests ;\
	$(MAKE) -C . run_neutronless_pool_tests ;\
	$(MAKE) -C . run_disconnected_service_tests ;\
	$(MAKE) -C . run_singlebigip_tests

smoke:
	@echo executing $@ ;\
	export GP_SUFFIX=$@_$${GP_SUFFIX} &&
	export GUMBALLS_PROJECT=$(RESULTS_DIR)/$${GP_SUFFIX} &&
	$(MAKE) -C . run_smoke_tests
	$(MAKE) -C . cleanup_singlebigip


run_neutronless_loadbalancer_tests:
	@echo executing $@ ;\
	tox -e singlebigip --sitepackage -- \
	    --cov $(PROJDIR)/f5_openstack_agent \
		--symbols $(MAKEFILE_DIR)/testenv_symbols/testenv_symbols.json \
		--autolog-outputdir $${GUMBALLS_PROJECT} \
		--autolog-session $${GUMBALLS_SESSION} \
	    ../test/functional/neutronless/loadbalancer/

run_neutronless_listener_tests:
	@echo executing $@ ;\
	tox -e singlebigip --sitepackage -- \
	    --cov $(PROJDIR)/f5_openstack_agent \
		--symbols $(MAKEFILE_DIR)/testenv_symbols/testenv_symbols.json \
		--autolog-outputdir $${GUMBALLS_PROJECT} \
		--autolog-session $${GUMBALLS_SESSION} \
	    ../test/functional/neutronless/listener/

run_neutronless_member_tests:
	@echo executing $@ ;\
	tox -e singlebigip --sitepackage -- \
	    --cov $(PROJDIR)/f5_openstack_agent \
		--symbols $(MAKEFILE_DIR)/testenv_symbols/testenv_symbols.json \
		--autolog-outputdir $${GUMBALLS_PROJECT} \
		--autolog-session $${GUMBALLS_SESSION} \
	    ../test/functional/neutronless/member/

run_neutronless_pool_tests:
	@echo executing $@ ;\
	tox -e singlebigip --sitepackage -- \
	    --cov $(PROJDIR)/f5_openstack_agent \
		--symbols $(MAKEFILE_DIR)/testenv_symbols/testenv_symbols.json \
		--autolog-outputdir $${GUMBALLS_PROJECT} \
		--autolog-session $${GUMBALLS_SESSION} \
	    ../test/functional/neutronless/pool/

run_singlebigip_tests:
	@echo executing $@ ;\
	tox -e singlebigip --sitepackage -- \
	    --cov $(PROJDIR)/f5_openstack_agent \
		--symbols $(MAKEFILE_DIR)/testenv_symbols/testenv_symbols.json \
		--autolog-outputdir $${GUMBALLS_PROJECT} \
		--autolog-session $${GUMBALLS_SESSION} \
	    ../test/functional/singlebigip/

# disconnected_singlebigip_f5-openstack-agent_liberty-12_1_1-overcloud
run_disconnected_service_tests:
	@echo executing $@ ;\
	export GP_SUFFIX=disconnected_$${GP_SUFFIX} &&
	export GUMBALLS_PROJECT=$(RESULTS_DIR)/$${GP_SUFFIX} &&
	tox -e disconnected_service --sitepackage -- \
	    --cov $(PROJDIR)/f5_openstack_agent \
		--symbols $(MAKEFILE_DIR)/testenv_symbols/testenv_symbols.json \
		--autolog-outputdir $${GUMBALLS_PROJECT} \
		--autolog-session $${GUMBALLS_SESSION} \
	    ../test/functional/neutronless/disconnected_service/

run_smoke_tests:
	@echo executing $@ ;\
	tox -e singlebigip --sitepackage -- \
	    --cov $(PROJDIR)/f5_openstack_agent \
		--symbols $(MAKEFILE_DIR)/testenv_symbols/testenv_symbols.json \
		--autolog-outputdir $${GUMBALLS_PROJECT} \
		--autolog-session $${GUMBALLS_SESSION} \
		../test/functional/neutronless/loadbalancer/ \
		../test/functional/neutronless/listener/ \
		../test/functional/neutronless/pool/ \
		../test/functional/neutronless/member/

cleanup_singlebigip:
	@echo executing $@
	echo running testenv delete with stack name $${TESTENV_NAME}
	testenv --debug delete --name $${TESTENV_NAME} \
		$${TESTENV_CONF} &> $(TESTENVLOGDIR)/$@_$${TESTENV_NAME}.log<|MERGE_RESOLUTION|>--- conflicted
+++ resolved
@@ -72,14 +72,8 @@
 # - <nearest reachable tag>-<num commits since>-g<abbreviated commit id>
 TAGINFO := $(shell git describe --long --tags --first-parent)
 
-<<<<<<< HEAD
-# git branch
-
-BRANCH := $(shell git rev-parse --abbrev-ref HEAD)
-=======
 # git branch set here for use in build on PR
-BRANCH := liberty
->>>>>>> 96d5250f
+BRANCH := mitaka
 
 # The branch may contain the text 'stable/' before the OpenStack release name
 # To allow this type of branch name and any other to work with the cloud deployment
