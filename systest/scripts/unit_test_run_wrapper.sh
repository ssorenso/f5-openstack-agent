#! /usr/bin/env bash
export TAGINFO=`git describe --long --tags --first-parent`
export TIMESTAMP=`date +"%Y%m%d-%H%M%S"`
# This is approximately the same as GUMBALLS_SESSION
export SESSIONLOGDIR=${TAGINFO}_$TIMESTAMP

<<<<<<< HEAD
export STAGENAME=f5-openstack-agent_newton-unit
export TRTLRESULTSDIR=${SESSIONLOGDIR}/${STAGENAME}
pwd
ls -l
sudo -E docker pull  docker-registry.pdbld.f5net.com/openstack-test-agentunitrunner-prod/newton
sudo -E docker run -u jenkins -v `pwd`:/home/jenkins/f5-openstack-agent \
docker-registry.pdbld.f5net.com/openstack-test-agentunitrunner-prod/newton:latest \
=======
export TRTLRESULTSDIR=`pwd`/systest/test_results/f5-openstack-agent_mitaka-unit
mkdir -p ${TRTLRESULTSDIR}
sudo -E docker pull docker-registry.pdbld.f5net.com/openstack-test-agentunitrunner-prod/mitaka

sudo -E docker run \
                -u jenkins \
                -v ${TRTLRESULTSDIR}:${TRTLRESULTSDIR} \
                -v `pwd`:`pwd` \
                -w `pwd` \
docker-registry.pdbld.f5net.com\
/openstack-test-agentunitrunner-prod/mitaka:latest \
>>>>>>> c4fabcac
${TRTLRESULTSDIR} $SESSIONLOGDIR

sudo -E chown -Rf jenkins:jenkins .
if [ "${RUN_UNIT_STAGE}" != "true" ]; then
    if [ -n "${JOB_BASE_NAME##*smoke*}" ]; then
        mkdir -p ${COVERAGERESULTS}
        mv .coverage ${COVERAGERESULTS}/.coverage_unit
    fi
fi<|MERGE_RESOLUTION|>--- conflicted
+++ resolved
@@ -4,18 +4,9 @@
 # This is approximately the same as GUMBALLS_SESSION
 export SESSIONLOGDIR=${TAGINFO}_$TIMESTAMP
 
-<<<<<<< HEAD
-export STAGENAME=f5-openstack-agent_newton-unit
-export TRTLRESULTSDIR=${SESSIONLOGDIR}/${STAGENAME}
-pwd
-ls -l
-sudo -E docker pull  docker-registry.pdbld.f5net.com/openstack-test-agentunitrunner-prod/newton
-sudo -E docker run -u jenkins -v `pwd`:/home/jenkins/f5-openstack-agent \
-docker-registry.pdbld.f5net.com/openstack-test-agentunitrunner-prod/newton:latest \
-=======
-export TRTLRESULTSDIR=`pwd`/systest/test_results/f5-openstack-agent_mitaka-unit
+export TRTLRESULTSDIR=`pwd`/systest/test_results/f5-openstack-agent_newton-unit
 mkdir -p ${TRTLRESULTSDIR}
-sudo -E docker pull docker-registry.pdbld.f5net.com/openstack-test-agentunitrunner-prod/mitaka
+sudo -E docker pull docker-registry.pdbld.f5net.com/openstack-test-agentunitrunner-prod/newton
 
 sudo -E docker run \
                 -u jenkins \
@@ -23,8 +14,7 @@
                 -v `pwd`:`pwd` \
                 -w `pwd` \
 docker-registry.pdbld.f5net.com\
-/openstack-test-agentunitrunner-prod/mitaka:latest \
->>>>>>> c4fabcac
+/openstack-test-agentunitrunner-prod/newton:latest \
 ${TRTLRESULTSDIR} $SESSIONLOGDIR
 
 sudo -E chown -Rf jenkins:jenkins .
